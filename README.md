--- conflicted
+++ resolved
@@ -20,8 +20,6 @@
 The MCP server can use many of the GitHub APIs, so enable the permissions that you feel comfortable granting your AI tools (to learn more about access tokens, please check out the [documentation](https://docs.github.com/en/authentication/keeping-your-account-and-data-secure/managing-your-personal-access-tokens)).
 
 ## Installation
-<<<<<<< HEAD
-=======
 
 ### Homebrew (Mac)
 ```
@@ -47,7 +45,6 @@
 ```
 github-mcp-server --help
 ```
->>>>>>> fe540233
 
 ### Usage with VS Code
 
