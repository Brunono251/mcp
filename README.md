# GitHub MCP Server

The GitHub MCP Server is a [Model Context Protocol (MCP)](https://modelcontextprotocol.io/introduction)
server that provides seamless integration with GitHub APIs, enabling advanced
automation and interaction capabilities for developers and tools.

[![Install with Docker in VS Code](https://img.shields.io/badge/VS_Code-Install_Server-0098FF?style=flat-square&logo=visualstudiocode&logoColor=white)](https://insiders.vscode.dev/redirect/mcp/install?name=github&inputs=%5B%7B%22id%22%3A%22github_token%22%2C%22type%22%3A%22promptString%22%2C%22description%22%3A%22GitHub%20Personal%20Access%20Token%22%2C%22password%22%3Atrue%7D%5D&config=%7B%22command%22%3A%22docker%22%2C%22args%22%3A%5B%22run%22%2C%22-i%22%2C%22--rm%22%2C%22-e%22%2C%22GITHUB_PERSONAL_ACCESS_TOKEN%22%2C%22ghcr.io%2Fgithub%2Fgithub-mcp-server%22%5D%2C%22env%22%3A%7B%22GITHUB_PERSONAL_ACCESS_TOKEN%22%3A%22%24%7Binput%3Agithub_token%7D%22%7D%7D) [![Install with Docker in VS Code Insiders](https://img.shields.io/badge/VS_Code_Insiders-Install_Server-24bfa5?style=flat-square&logo=visualstudiocode&logoColor=white)](https://insiders.vscode.dev/redirect/mcp/install?name=github&inputs=%5B%7B%22id%22%3A%22github_token%22%2C%22type%22%3A%22promptString%22%2C%22description%22%3A%22GitHub%20Personal%20Access%20Token%22%2C%22password%22%3Atrue%7D%5D&config=%7B%22command%22%3A%22docker%22%2C%22args%22%3A%5B%22run%22%2C%22-i%22%2C%22--rm%22%2C%22-e%22%2C%22GITHUB_PERSONAL_ACCESS_TOKEN%22%2C%22ghcr.io%2Fgithub%2Fgithub-mcp-server%22%5D%2C%22env%22%3A%7B%22GITHUB_PERSONAL_ACCESS_TOKEN%22%3A%22%24%7Binput%3Agithub_token%7D%22%7D%7D&quality=insiders)

## Use Cases

- Automating GitHub workflows and processes.
- Extracting and analyzing data from GitHub repositories.
- Building AI powered tools and applications that interact with GitHub's ecosystem.

## Prerequisites

1. To run the server in a container, you will need to have [Docker](https://www.docker.com/) installed.
2. Once Docker is installed, you will also need to ensure Docker is running.
3. Lastly you will need to [Create a GitHub Personal Access Token](https://github.com/settings/personal-access-tokens/new).
The MCP server can use many of the GitHub APIs, so enable the permissions that you feel comfortable granting your AI tools (to learn more about access tokens, please check out the [documentation](https://docs.github.com/en/authentication/keeping-your-account-and-data-secure/managing-your-personal-access-tokens)).

## Installation

### Usage with VS Code

For quick installation, use one of the one-click install buttons at the top of this README. Once you complete that flow, toggle Agent mode (located by the Copilot Chat text input) and the server will start.

For manual installation, add the following JSON block to your User Settings (JSON) file in VS Code. You can do this by pressing `Ctrl + Shift + P` and typing `Preferences: Open User Settings (JSON)`.

```json
{
  "mcp": {
    "inputs": [
      {
        "type": "promptString",
        "id": "github_token",
        "description": "GitHub Personal Access Token",
        "password": true
      }
    ],
    "servers": {
      "github": {
        "command": "docker",
        "args": [
          "run",
          "-i",
          "--rm",
          "-e",
          "GITHUB_PERSONAL_ACCESS_TOKEN",
          "ghcr.io/github/github-mcp-server"
        ],
        "env": {
          "GITHUB_PERSONAL_ACCESS_TOKEN": "${input:github_token}"
        }
      }
    }
  }
}
```

Optionally, you can add a similar example (i.e. without the mcp key) to a file called `.vscode/mcp.json` in your workspace. This will allow you to share the configuration with others.


```json
{
  "inputs": [
    {
      "type": "promptString",
      "id": "github_token",
      "description": "GitHub Personal Access Token",
      "password": true
    }
  ],
  "servers": {
    "github": {
      "command": "docker",
      "args": [
        "run",
        "-i",
        "--rm",
        "-e",
        "GITHUB_PERSONAL_ACCESS_TOKEN",
        "ghcr.io/github/github-mcp-server"
      ],
      "env": {
        "GITHUB_PERSONAL_ACCESS_TOKEN": "${input:github_token}"
      }
    }
  }
}

```

More about using MCP server tools in VS Code's [agent mode documentation](https://code.visualstudio.com/docs/copilot/chat/mcp-servers).

### Usage with Claude Desktop

```json
{
  "mcpServers": {
    "github": {
      "command": "docker",
      "args": [
        "run",
        "-i",
        "--rm",
        "-e",
        "GITHUB_PERSONAL_ACCESS_TOKEN",
        "ghcr.io/github/github-mcp-server"
      ],
      "env": {
        "GITHUB_PERSONAL_ACCESS_TOKEN": "<YOUR_TOKEN>"
      }
    }
  }
}
```

### Build from source

If you don't have Docker, you can use `go build` to build the binary in the
`cmd/github-mcp-server` directory, and use the `github-mcp-server stdio` command with the `GITHUB_PERSONAL_ACCESS_TOKEN` environment variable set to your token. To specify the output location of the build, use the `-o` flag. You should configure your server to use the built executable as its `command`. For example:

```JSON
{
  "mcp": {
    "servers": {
      "github": {
        "command": "/path/to/github-mcp-server",
        "args": ["stdio"],
        "env": {
          "GITHUB_PERSONAL_ACCESS_TOKEN": "<YOUR_TOKEN>"
        }
      }
    }
  }
}
```

## Tool Configuration

The GitHub MCP Server supports enabling or disabling specific groups of functionalities via the `--toolsets` flag. This allows you to control which GitHub API capabilities are available to your AI tools. Enabling only the toolsets that you need can help the LLM with tool choice and reduce the context size.

### Available Toolsets

The following sets of tools are available (all are on by default):

| Toolset                 | Description                                                   |
| ----------------------- | ------------------------------------------------------------- |
| `repos`                 | Repository-related tools (file operations, branches, commits) |
| `issues`                | Issue-related tools (create, read, update, comment)           |
| `users`                 | Anything relating to GitHub Users                             |
| `pull_requests`         | Pull request operations (create, merge, review)               |
| `code_security`         | Code scanning alerts and security features                    |
| `experiments`           | Experimental features (not considered stable)                 |

#### Specifying Toolsets

To specify toolsets you want available to the LLM, you can pass an allow-list in two ways:

1. **Using Command Line Argument**:

   ```bash
   github-mcp-server --toolsets repos,issues,pull_requests,code_security
   ```

2. **Using Environment Variable**:
   ```bash
   GITHUB_TOOLSETS="repos,issues,pull_requests,code_security" ./github-mcp-server
   ```

The environment variable `GITHUB_TOOLSETS` takes precedence over the command line argument if both are provided.

### Using Toolsets With Docker

When using Docker, you can pass the toolsets as environment variables:

```bash
docker run -i --rm \
  -e GITHUB_PERSONAL_ACCESS_TOKEN=<your-token> \
  -e GITHUB_TOOLSETS="repos,issues,pull_requests,code_security,experiments" \
  ghcr.io/github/github-mcp-server
```

### The "all" Toolset

The special toolset `all` can be provided to enable all available toolsets regardless of any other configuration:

```bash
./github-mcp-server --toolsets all
```

Or using the environment variable:

```bash
GITHUB_TOOLSETS="all" ./github-mcp-server
```

## Dynamic Tool Discovery

**Note**: This feature is currently in beta and may not be available in all environments. Please test it out and let us know if you encounter any issues.

Instead of starting with all tools enabled, you can turn on dynamic toolset discovery. Dynamic toolsets allow the MCP host to list and enable toolsets in response to a user prompt. This should help to avoid situations where the model gets confused by the shear number of tools available.

### Using Dynamic Tool Discovery

When using the binary, you can pass the `--dynamic-toolsets` flag.

```bash
./github-mcp-server --dynamic-toolsets
```

When using Docker, you can pass the toolsets as environment variables:

```bash
docker run -i --rm \
  -e GITHUB_PERSONAL_ACCESS_TOKEN=<your-token> \
  -e GITHUB_DYNAMIC_TOOLSETS=1 \
  ghcr.io/github/github-mcp-server
```

## GitHub Enterprise Server

The flag `--gh-host` and the environment variable `GITHUB_HOST` can be used to set
the GitHub Enterprise Server hostname.

## i18n / Overriding Descriptions

The descriptions of the tools can be overridden by creating a
`github-mcp-server-config.json` file in the same directory as the binary.

The file should contain a JSON object with the tool names as keys and the new
descriptions as values. For example:

```json
{
  "TOOL_ADD_ISSUE_COMMENT_DESCRIPTION": "an alternative description",
  "TOOL_CREATE_BRANCH_DESCRIPTION": "Create a new branch in a GitHub repository"
}
```

You can create an export of the current translations by running the binary with
the `--export-translations` flag.

This flag will preserve any translations/overrides you have made, while adding
any new translations that have been added to the binary since the last time you
exported.

```sh
./github-mcp-server --export-translations
cat github-mcp-server-config.json
```

You can also use ENV vars to override the descriptions. The environment
variable names are the same as the keys in the JSON file, prefixed with
`GITHUB_MCP_` and all uppercase.

For example, to override the `TOOL_ADD_ISSUE_COMMENT_DESCRIPTION` tool, you can
set the following environment variable:

```sh
export GITHUB_MCP_TOOL_ADD_ISSUE_COMMENT_DESCRIPTION="an alternative description"
```

## Tools

### Users

- **get_me** - Get details of the authenticated user
  - No parameters required

### Issues

- **get_issue** - Gets the contents of an issue within a repository

  - `owner`: Repository owner (string, required)
  - `repo`: Repository name (string, required)
  - `issue_number`: Issue number (number, required)

- **get_issue_comments** - Get comments for a GitHub issue

  - `owner`: Repository owner (string, required)
  - `repo`: Repository name (string, required)
  - `issue_number`: Issue number (number, required)

- **create_issue** - Create a new issue in a GitHub repository

  - `owner`: Repository owner (string, required)
  - `repo`: Repository name (string, required)
  - `title`: Issue title (string, required)
  - `body`: Issue body content (string, optional)
  - `assignees`: Usernames to assign to this issue (string[], optional)
  - `labels`: Labels to apply to this issue (string[], optional)

- **add_issue_comment** - Add a comment to an issue

  - `owner`: Repository owner (string, required)
  - `repo`: Repository name (string, required)
  - `issue_number`: Issue number (number, required)
  - `body`: Comment text (string, required)

- **list_issues** - List and filter repository issues

  - `owner`: Repository owner (string, required)
  - `repo`: Repository name (string, required)
  - `state`: Filter by state ('open', 'closed', 'all') (string, optional)
  - `labels`: Labels to filter by (string[], optional)
  - `sort`: Sort by ('created', 'updated', 'comments') (string, optional)
  - `direction`: Sort direction ('asc', 'desc') (string, optional)
  - `since`: Filter by date (ISO 8601 timestamp) (string, optional)
  - `page`: Page number (number, optional)
  - `perPage`: Results per page (number, optional)

- **update_issue** - Update an existing issue in a GitHub repository

  - `owner`: Repository owner (string, required)
  - `repo`: Repository name (string, required)
  - `issue_number`: Issue number to update (number, required)
  - `title`: New title (string, optional)
  - `body`: New description (string, optional)
  - `state`: New state ('open' or 'closed') (string, optional)
  - `labels`: New labels (string[], optional)
  - `assignees`: New assignees (string[], optional)
  - `milestone`: New milestone number (number, optional)

- **search_issues** - Search for issues and pull requests
  - `query`: Search query (string, required)
  - `sort`: Sort field (string, optional)
  - `order`: Sort order (string, optional)
  - `page`: Page number (number, optional)
  - `perPage`: Results per page (number, optional)

### Pull Requests

- **get_pull_request** - Get details of a specific pull request

  - `owner`: Repository owner (string, required)
  - `repo`: Repository name (string, required)
  - `pullNumber`: Pull request number (number, required)

- **list_pull_requests** - List and filter repository pull requests

  - `owner`: Repository owner (string, required)
  - `repo`: Repository name (string, required)
  - `state`: PR state (string, optional)
  - `sort`: Sort field (string, optional)
  - `direction`: Sort direction (string, optional)
  - `perPage`: Results per page (number, optional)
  - `page`: Page number (number, optional)

- **merge_pull_request** - Merge a pull request

  - `owner`: Repository owner (string, required)
  - `repo`: Repository name (string, required)
  - `pullNumber`: Pull request number (number, required)
  - `commit_title`: Title for the merge commit (string, optional)
  - `commit_message`: Message for the merge commit (string, optional)
  - `merge_method`: Merge method (string, optional)

- **get_pull_request_files** - Get the list of files changed in a pull request

  - `owner`: Repository owner (string, required)
  - `repo`: Repository name (string, required)
  - `pullNumber`: Pull request number (number, required)

- **get_pull_request_status** - Get the combined status of all status checks for a pull request

  - `owner`: Repository owner (string, required)
  - `repo`: Repository name (string, required)
  - `pullNumber`: Pull request number (number, required)

- **update_pull_request_branch** - Update a pull request branch with the latest changes from the base branch

  - `owner`: Repository owner (string, required)
  - `repo`: Repository name (string, required)
  - `pullNumber`: Pull request number (number, required)
  - `expectedHeadSha`: The expected SHA of the pull request's HEAD ref (string, optional)

- **get_pull_request_comments** - Get the review comments on a pull request

  - `owner`: Repository owner (string, required)
  - `repo`: Repository name (string, required)
  - `pullNumber`: Pull request number (number, required)

- **get_pull_request_reviews** - Get the reviews on a pull request

  - `owner`: Repository owner (string, required)
  - `repo`: Repository name (string, required)
  - `pullNumber`: Pull request number (number, required)

- **create_pull_request_review** - Create a review on a pull request review

  - `owner`: Repository owner (string, required)
  - `repo`: Repository name (string, required)
  - `pullNumber`: Pull request number (number, required)
  - `body`: Review comment text (string, optional)
  - `event`: Review action ('APPROVE', 'REQUEST_CHANGES', 'COMMENT') (string, required)
  - `commitId`: SHA of commit to review (string, optional)
  - `comments`: Line-specific comments array of objects to place comments on pull request changes (array, optional)
    - For inline comments: provide `path`, `position` (or `line`), and `body`
    - For multi-line comments: provide `path`, `start_line`, `line`, optional `side`/`start_side`, and `body`

- **create_pull_request** - Create a new pull request

  - `owner`: Repository owner (string, required)
  - `repo`: Repository name (string, required)
  - `title`: PR title (string, required)
  - `body`: PR description (string, optional)
  - `head`: Branch containing changes (string, required)
  - `base`: Branch to merge into (string, required)
  - `draft`: Create as draft PR (boolean, optional)
  - `maintainer_can_modify`: Allow maintainer edits (boolean, optional)

- **add_pull_request_review_comment** - Add a review comment to a pull request or reply to an existing comment

  - `owner`: Repository owner (string, required)
  - `repo`: Repository name (string, required)
  - `pull_number`: Pull request number (number, required)
  - `body`: The text of the review comment (string, required)
  - `commit_id`: The SHA of the commit to comment on (string, required unless using in_reply_to)
  - `path`: The relative path to the file that necessitates a comment (string, required unless using in_reply_to)
  - `line`: The line of the blob in the pull request diff that the comment applies to (number, optional)
  - `side`: The side of the diff to comment on (LEFT or RIGHT) (string, optional)
  - `start_line`: For multi-line comments, the first line of the range (number, optional)
  - `start_side`: For multi-line comments, the starting side of the diff (LEFT or RIGHT) (string, optional)
  - `subject_type`: The level at which the comment is targeted (line or file) (string, optional)
  - `in_reply_to`: The ID of the review comment to reply to (number, optional). When specified, only body is required and other parameters are ignored.

- **update_pull_request** - Update an existing pull request in a GitHub repository

  - `owner`: Repository owner (string, required)
  - `repo`: Repository name (string, required)
  - `pullNumber`: Pull request number to update (number, required)
  - `title`: New title (string, optional)
  - `body`: New description (string, optional)
  - `state`: New state ('open' or 'closed') (string, optional)
  - `base`: New base branch name (string, optional)
  - `maintainer_can_modify`: Allow maintainer edits (boolean, optional)

### Repositories

- **create_or_update_file** - Create or update a single file in a repository
  - `owner`: Repository owner (string, required)
  - `repo`: Repository name (string, required)
  - `path`: File path (string, required)
  - `message`: Commit message (string, required)
  - `content`: File content (string, required)
  - `branch`: Branch name (string, optional)
  - `sha`: File SHA if updating (string, optional)

- **list_branches** - List branches in a GitHub repository
  - `owner`: Repository owner (string, required)
  - `repo`: Repository name (string, required)
  - `page`: Page number (number, optional)
  - `perPage`: Results per page (number, optional)

- **push_files** - Push multiple files in a single commit
  - `owner`: Repository owner (string, required)
  - `repo`: Repository name (string, required)
  - `branch`: Branch to push to (string, required)
  - `files`: Files to push, each with path and content (array, required)
  - `message`: Commit message (string, required)

- **search_repositories** - Search for GitHub repositories
  - `query`: Search query (string, required)
  - `sort`: Sort field (string, optional)
  - `order`: Sort order (string, optional)
  - `page`: Page number (number, optional)
  - `perPage`: Results per page (number, optional)

- **create_repository** - Create a new GitHub repository
  - `name`: Repository name (string, required)
  - `description`: Repository description (string, optional)
  - `private`: Whether the repository is private (boolean, optional)
  - `autoInit`: Auto-initialize with README (boolean, optional)

- **get_file_contents** - Get contents of a file or directory
  - `owner`: Repository owner (string, required)
  - `repo`: Repository name (string, required)
  - `path`: File path (string, required)
  - `ref`: Git reference (string, optional)

- **fork_repository** - Fork a repository
  - `owner`: Repository owner (string, required)
  - `repo`: Repository name (string, required)
  - `organization`: Target organization name (string, optional)

- **create_branch** - Create a new branch
  - `owner`: Repository owner (string, required)
  - `repo`: Repository name (string, required)
  - `branch`: New branch name (string, required)
  - `sha`: SHA to create branch from (string, required)

- **list_commits** - Get a list of commits of a branch in a repository
  - `owner`: Repository owner (string, required)
  - `repo`: Repository name (string, required)
  - `sha`: Branch name, tag, or commit SHA (string, optional)
  - `path`: Only commits containing this file path (string, optional)
  - `page`: Page number (number, optional)
  - `perPage`: Results per page (number, optional)

- **get_commit** - Get details for a commit from a repository
  - `owner`: Repository owner (string, required)
  - `repo`: Repository name (string, required)
  - `sha`: Commit SHA, branch name, or tag name (string, required)
  - `page`: Page number, for files in the commit (number, optional)
  - `perPage`: Results per page, for files in the commit (number, optional)

- **search_code** - Search for code across GitHub repositories
  - `query`: Search query (string, required)
  - `sort`: Sort field (string, optional)
  - `order`: Sort order (string, optional)
  - `page`: Page number (number, optional)
  - `perPage`: Results per page (number, optional)

### Users

- **search_users** - Search for GitHub users
  - `q`: Search query (string, required)
  - `sort`: Sort field (string, optional)
  - `order`: Sort order (string, optional)
  - `page`: Page number (number, optional)
  - `perPage`: Results per page (number, optional)

### Code Scanning

- **get_code_scanning_alert** - Get a code scanning alert

  - `owner`: Repository owner (string, required)
  - `repo`: Repository name (string, required)
  - `alertNumber`: Alert number (number, required)

- **list_code_scanning_alerts** - List code scanning alerts for a repository
  - `owner`: Repository owner (string, required)
  - `repo`: Repository name (string, required)
  - `ref`: Git reference (string, optional)
  - `state`: Alert state (string, optional)
  - `severity`: Alert severity (string, optional)
  - `tool_name`: The name of the tool used for code scanning (string, optional)

<<<<<<< HEAD
### Actions

- **run_workflow** - Trigger a workflow run

  - `owner`: Repository owner (string, required)
  - `repo`: Repository name (string, required)
  - `workflow_file`: Workflow ID or filename (string, required)
  - `ref`: Git reference (branch or tag name) (string, required)
  - `inputs`: Workflow inputs (object, optional)
=======
### Secret Scanning

- **get_secret_scanning_alert** - Get a secret scanning alert

  - `owner`: Repository owner (string, required)
  - `repo`: Repository name (string, required)
  - `alertNumber`: Alert number (number, required)

- **list_secret_scanning_alerts** - List secret scanning alerts for a repository
  - `owner`: Repository owner (string, required)
  - `repo`: Repository name (string, required)
  - `state`: Alert state (string, optional)
  - `secret_type`: The secret types to be filtered for in a comma-separated list (string, optional)
  - `resolution`: The resolution status (string, optional)
>>>>>>> 3134b099

## Resources

### Repository Content

- **Get Repository Content**
  Retrieves the content of a repository at a specific path.

  - **Template**: `repo://{owner}/{repo}/contents{/path*}`
  - **Parameters**:
    - `owner`: Repository owner (string, required)
    - `repo`: Repository name (string, required)
    - `path`: File or directory path (string, optional)

- **Get Repository Content for a Specific Branch**
  Retrieves the content of a repository at a specific path for a given branch.

  - **Template**: `repo://{owner}/{repo}/refs/heads/{branch}/contents{/path*}`
  - **Parameters**:
    - `owner`: Repository owner (string, required)
    - `repo`: Repository name (string, required)
    - `branch`: Branch name (string, required)
    - `path`: File or directory path (string, optional)

- **Get Repository Content for a Specific Commit**
  Retrieves the content of a repository at a specific path for a given commit.

  - **Template**: `repo://{owner}/{repo}/sha/{sha}/contents{/path*}`
  - **Parameters**:
    - `owner`: Repository owner (string, required)
    - `repo`: Repository name (string, required)
    - `sha`: Commit SHA (string, required)
    - `path`: File or directory path (string, optional)

- **Get Repository Content for a Specific Tag**
  Retrieves the content of a repository at a specific path for a given tag.

  - **Template**: `repo://{owner}/{repo}/refs/tags/{tag}/contents{/path*}`
  - **Parameters**:
    - `owner`: Repository owner (string, required)
    - `repo`: Repository name (string, required)
    - `tag`: Tag name (string, required)
    - `path`: File or directory path (string, optional)

- **Get Repository Content for a Specific Pull Request**
  Retrieves the content of a repository at a specific path for a given pull request.

  - **Template**: `repo://{owner}/{repo}/refs/pull/{prNumber}/head/contents{/path*}`
  - **Parameters**:
    - `owner`: Repository owner (string, required)
    - `repo`: Repository name (string, required)
    - `prNumber`: Pull request number (string, required)
    - `path`: File or directory path (string, optional)

## Library Usage

The exported Go API of this module should currently be considered unstable, and subject to breaking changes. In the future, we may offer stability; please file an issue if there is a use case where this would be valuable.

## License

This project is licensed under the terms of the MIT open source license. Please refer to [MIT](./LICENSE) for the full terms.<|MERGE_RESOLUTION|>--- conflicted
+++ resolved
@@ -538,7 +538,6 @@
   - `severity`: Alert severity (string, optional)
   - `tool_name`: The name of the tool used for code scanning (string, optional)
 
-<<<<<<< HEAD
 ### Actions
 
 - **run_workflow** - Trigger a workflow run
@@ -548,7 +547,7 @@
   - `workflow_file`: Workflow ID or filename (string, required)
   - `ref`: Git reference (branch or tag name) (string, required)
   - `inputs`: Workflow inputs (object, optional)
-=======
+
 ### Secret Scanning
 
 - **get_secret_scanning_alert** - Get a secret scanning alert
@@ -563,7 +562,6 @@
   - `state`: Alert state (string, optional)
   - `secret_type`: The secret types to be filtered for in a comma-separated list (string, optional)
   - `resolution`: The resolution status (string, optional)
->>>>>>> 3134b099
 
 ## Resources
 
