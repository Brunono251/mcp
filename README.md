--- conflicted
+++ resolved
@@ -15,8 +15,8 @@
 ## Prerequisites
 
 1. To run the server in a container, you will need to have [Docker](https://www.docker.com/) installed.
-<<<<<<< HEAD
-2. [Create a GitHub Personal Access Token](https://github.com/settings/personal-access-tokens/new).
+2. Once Docker is installed, you will also need to ensure Docker is running. The image is public; if you get errors on pull, you may have an expired token and need to `docker logout ghcr.io`.
+3. [Create a GitHub Personal Access Token](https://github.com/settings/personal-access-tokens/new).
    Each tool requires specific permissions to function. See the [Required Token Permissions](#required-token-permissions) section below for details.
 
 ## Required Token Permissions
@@ -78,12 +78,6 @@
 
 Note: For organization repositories, additional organization-specific permissions may be required.
 
-=======
-2. Once Docker is installed, you will also need to ensure Docker is running. The image is public; if you get errors on pull, you may have an expired token and need to `docker logout ghcr.io`.
-3. Lastly you will need to [Create a GitHub Personal Access Token](https://github.com/settings/personal-access-tokens/new).
-The MCP server can use many of the GitHub APIs, so enable the permissions that you feel comfortable granting your AI tools (to learn more about access tokens, please check out the [documentation](https://docs.github.com/en/authentication/keeping-your-account-and-data-secure/managing-your-personal-access-tokens)).
-
->>>>>>> 22d080be
 ## Installation
 
 ### Usage with VS Code
@@ -541,15 +535,6 @@
   - `branch`: Branch name (string, optional)
   - `sha`: File SHA if updating (string, optional)
 
-<<<<<<< HEAD
-=======
-- **list_branches** - List branches in a GitHub repository
-  - `owner`: Repository owner (string, required)
-  - `repo`: Repository name (string, required)
-  - `page`: Page number (number, optional)
-  - `perPage`: Results per page (number, optional)
-
->>>>>>> 22d080be
 - **push_files** - Push multiple files in a single commit
   - `owner`: Repository owner (string, required)
   - `repo`: Repository name (string, required)
@@ -595,16 +580,14 @@
   - `page`: Page number (number, optional)
   - `perPage`: Results per page (number, optional)
 
-<<<<<<< HEAD
-### Search
-=======
 - **get_commit** - Get details for a commit from a repository
   - `owner`: Repository owner (string, required)
   - `repo`: Repository name (string, required)
   - `sha`: Commit SHA, branch name, or tag name (string, required)
   - `page`: Page number, for files in the commit (number, optional)
   - `perPage`: Results per page, for files in the commit (number, optional)
->>>>>>> 22d080be
+
+### Search
 
 - **search_code** - Search for code across GitHub repositories
   - `query`: Search query (string, required)
