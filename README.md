--- conflicted
+++ resolved
@@ -16,11 +16,10 @@
 
 1. To run the server in a container, you will need to have [Docker](https://www.docker.com/) installed.
 2. Once Docker is installed, you will also need to ensure Docker is running. The image is public; if you get errors on pull, you may have an expired token and need to `docker logout ghcr.io`.
-3. Lastly you will need to [Create a GitHub Personal Access Token](https://github.com/settings/personal-access-tokens/new).
+3. [Create a GitHub Personal Access Token](https://github.com/settings/personal-access-tokens/new).
    Each tool requires specific permissions to function. See the [Required Token Permissions](#required-token-permissions) section below for details.
    The MCP server can use many of the GitHub APIs, so enable the permissions that you feel comfortable granting your AI tools (to learn more about access tokens, please check out the [documentation](https://docs.github.com/en/authentication/keeping-your-account-and-data-secure/managing-your-personal-access-tokens)).
 
-<<<<<<< HEAD
 ## Required Token Permissions
 
 Each tool requires specific GitHub Personal Access Token permissions to function. Below are the required permissions for each tool category:
@@ -85,8 +84,6 @@
 
 Note: For organization repositories, additional organization-specific permissions may be required.
 
-=======
->>>>>>> 22d080be
 ## Installation
 
 ### Usage with VS Code
@@ -128,7 +125,6 @@
 
 Optionally, you can add a similar example (i.e. without the mcp key) to a file called `.vscode/mcp.json` in your workspace. This will allow you to share the configuration with others.
 
-
 ```json
 {
   "inputs": [
@@ -156,7 +152,6 @@
     }
   }
 }
-
 ```
 
 More about using MCP server tools in VS Code's [agent mode documentation](https://code.visualstudio.com/docs/copilot/chat/mcp-servers).
@@ -557,15 +552,6 @@
   - `branch`: Branch name (string, optional)
   - `sha`: File SHA if updating (string, optional)
 
-<<<<<<< HEAD
-=======
-- **list_branches** - List branches in a GitHub repository
-  - `owner`: Repository owner (string, required)
-  - `repo`: Repository name (string, required)
-  - `page`: Page number (number, optional)
-  - `perPage`: Results per page (number, optional)
-
->>>>>>> 22d080be
 - **push_files** - Push multiple files in a single commit
   - `owner`: Repository owner (string, required)
   - `repo`: Repository name (string, required)
@@ -611,16 +597,7 @@
   - `page`: Page number (number, optional)
   - `perPage`: Results per page (number, optional)
 
-<<<<<<< HEAD
 ### Search
-=======
-- **get_commit** - Get details for a commit from a repository
-  - `owner`: Repository owner (string, required)
-  - `repo`: Repository name (string, required)
-  - `sha`: Commit SHA, branch name, or tag name (string, required)
-  - `page`: Page number, for files in the commit (number, optional)
-  - `perPage`: Results per page, for files in the commit (number, optional)
->>>>>>> 22d080be
 
 - **search_code** - Search for code across GitHub repositories
   - `query`: Search query (string, required)
