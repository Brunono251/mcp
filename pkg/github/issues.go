package github

import (
	"context"
	"encoding/json"
	"fmt"
	"io"
	"net/http"
	"strings"
	"time"

	"github.com/github/github-mcp-server/pkg/translations"
	"github.com/go-viper/mapstructure/v2"
	"github.com/google/go-github/v72/github"
	"github.com/mark3labs/mcp-go/mcp"
	"github.com/mark3labs/mcp-go/server"
	"github.com/shurcooL/githubv4"
)

// GetIssue creates a tool to get details of a specific issue in a GitHub repository.
func GetIssue(getClient GetClientFn, t translations.TranslationHelperFunc) (tool mcp.Tool, handler server.ToolHandlerFunc) {
	return mcp.NewTool("get_issue",
			mcp.WithDescription(t("TOOL_GET_ISSUE_DESCRIPTION", "Get details of a specific issue in a GitHub repository.")),
			mcp.WithToolAnnotation(mcp.ToolAnnotation{
				Title:        t("TOOL_GET_ISSUE_USER_TITLE", "Get issue details"),
				ReadOnlyHint: ToBoolPtr(true),
			}),
			mcp.WithString("owner",
				mcp.Required(),
				mcp.Description("The owner of the repository"),
			),
			mcp.WithString("repo",
				mcp.Required(),
				mcp.Description("The name of the repository"),
			),
			mcp.WithNumber("issue_number",
				mcp.Required(),
				mcp.Description("The number of the issue"),
			),
		),
		func(ctx context.Context, request mcp.CallToolRequest) (*mcp.CallToolResult, error) {
			owner, err := RequiredParam[string](request, "owner")
			if err != nil {
				return mcp.NewToolResultError(err.Error()), nil
			}
			repo, err := RequiredParam[string](request, "repo")
			if err != nil {
				return mcp.NewToolResultError(err.Error()), nil
			}
			issueNumber, err := RequiredInt(request, "issue_number")
			if err != nil {
				return mcp.NewToolResultError(err.Error()), nil
			}

			client, err := getClient(ctx)
			if err != nil {
				return nil, fmt.Errorf("failed to get GitHub client: %w", err)
			}
			issue, resp, err := client.Issues.Get(ctx, owner, repo, issueNumber)
			if err != nil {
				return nil, fmt.Errorf("failed to get issue: %w", err)
			}
			defer func() { _ = resp.Body.Close() }()

			if resp.StatusCode != http.StatusOK {
				body, err := io.ReadAll(resp.Body)
				if err != nil {
					return nil, fmt.Errorf("failed to read response body: %w", err)
				}
				return mcp.NewToolResultError(fmt.Sprintf("failed to get issue: %s", string(body))), nil
			}

			r, err := json.Marshal(issue)
			if err != nil {
				return nil, fmt.Errorf("failed to marshal issue: %w", err)
			}

			return mcp.NewToolResultText(string(r)), nil
		}
}

// AddIssueComment creates a tool to add a comment to an issue.
func AddIssueComment(getClient GetClientFn, t translations.TranslationHelperFunc) (tool mcp.Tool, handler server.ToolHandlerFunc) {
	return mcp.NewTool("add_issue_comment",
			mcp.WithDescription(t("TOOL_ADD_ISSUE_COMMENT_DESCRIPTION", "Add a comment to a specific issue in a GitHub repository.")),
			mcp.WithToolAnnotation(mcp.ToolAnnotation{
				Title:        t("TOOL_ADD_ISSUE_COMMENT_USER_TITLE", "Add comment to issue"),
				ReadOnlyHint: ToBoolPtr(false),
			}),
			mcp.WithString("owner",
				mcp.Required(),
				mcp.Description("Repository owner"),
			),
			mcp.WithString("repo",
				mcp.Required(),
				mcp.Description("Repository name"),
			),
			mcp.WithNumber("issue_number",
				mcp.Required(),
				mcp.Description("Issue number to comment on"),
			),
			mcp.WithString("body",
				mcp.Required(),
				mcp.Description("Comment content"),
			),
		),
		func(ctx context.Context, request mcp.CallToolRequest) (*mcp.CallToolResult, error) {
			owner, err := RequiredParam[string](request, "owner")
			if err != nil {
				return mcp.NewToolResultError(err.Error()), nil
			}
			repo, err := RequiredParam[string](request, "repo")
			if err != nil {
				return mcp.NewToolResultError(err.Error()), nil
			}
			issueNumber, err := RequiredInt(request, "issue_number")
			if err != nil {
				return mcp.NewToolResultError(err.Error()), nil
			}
			body, err := RequiredParam[string](request, "body")
			if err != nil {
				return mcp.NewToolResultError(err.Error()), nil
			}

			comment := &github.IssueComment{
				Body: github.Ptr(body),
			}

			client, err := getClient(ctx)
			if err != nil {
				return nil, fmt.Errorf("failed to get GitHub client: %w", err)
			}
			createdComment, resp, err := client.Issues.CreateComment(ctx, owner, repo, issueNumber, comment)
			if err != nil {
				return nil, fmt.Errorf("failed to create comment: %w", err)
			}
			defer func() { _ = resp.Body.Close() }()

			if resp.StatusCode != http.StatusCreated {
				body, err := io.ReadAll(resp.Body)
				if err != nil {
					return nil, fmt.Errorf("failed to read response body: %w", err)
				}
				return mcp.NewToolResultError(fmt.Sprintf("failed to create comment: %s", string(body))), nil
			}

			r, err := json.Marshal(createdComment)
			if err != nil {
				return nil, fmt.Errorf("failed to marshal response: %w", err)
			}

			return mcp.NewToolResultText(string(r)), nil
		}
}

// SearchIssues creates a tool to search for issues.
func SearchIssues(getClient GetClientFn, t translations.TranslationHelperFunc) (tool mcp.Tool, handler server.ToolHandlerFunc) {
	return mcp.NewTool("search_issues",
			mcp.WithDescription(t("TOOL_SEARCH_ISSUES_DESCRIPTION", "Search for issues in GitHub repositories using issues search syntax already scoped to is:issue")),
			mcp.WithToolAnnotation(mcp.ToolAnnotation{
				Title:        t("TOOL_SEARCH_ISSUES_USER_TITLE", "Search issues"),
				ReadOnlyHint: ToBoolPtr(true),
			}),
			mcp.WithString("query",
				mcp.Required(),
				mcp.Description("Search query using GitHub issues search syntax"),
			),
			mcp.WithString("owner",
				mcp.Description("Optional repository owner. If provided with repo, only notifications for this repository are listed."),
			),
			mcp.WithString("repo",
				mcp.Description("Optional repository name. If provided with owner, only notifications for this repository are listed."),
			),
			mcp.WithString("sort",
				mcp.Description("Sort field by number of matches of categories, defaults to best match"),
				mcp.Enum(
					"comments",
					"reactions",
					"reactions-+1",
					"reactions--1",
					"reactions-smile",
					"reactions-thinking_face",
					"reactions-heart",
					"reactions-tada",
					"interactions",
					"created",
					"updated",
				),
			),
			mcp.WithString("order",
				mcp.Description("Sort order"),
				mcp.Enum("asc", "desc"),
			),
			WithPagination(),
		),
		func(ctx context.Context, request mcp.CallToolRequest) (*mcp.CallToolResult, error) {
<<<<<<< HEAD
			query, err := RequiredParam[string](request, "q")
			if err != nil {
				return mcp.NewToolResultError(err.Error()), nil
			}
			if !strings.Contains(query, "is:issue") {
				query += " is:issue"
			}
			sort, err := OptionalParam[string](request, "sort")
			if err != nil {
				return mcp.NewToolResultError(err.Error()), nil
			}
			order, err := OptionalParam[string](request, "order")
			if err != nil {
				return mcp.NewToolResultError(err.Error()), nil
			}
			pagination, err := OptionalPaginationParams(request)
			if err != nil {
				return mcp.NewToolResultError(err.Error()), nil
			}

			opts := &github.SearchOptions{
				Sort:  sort,
				Order: order,
				ListOptions: github.ListOptions{
					PerPage: pagination.perPage,
					Page:    pagination.page,
				},
			}

			client, err := getClient(ctx)
			if err != nil {
				return nil, fmt.Errorf("failed to get GitHub client: %w", err)
			}
			result, resp, err := client.Search.Issues(ctx, query, opts)
			if err != nil {
				return nil, fmt.Errorf("failed to search issues: %w", err)
			}
			defer func() { _ = resp.Body.Close() }()

			if resp.StatusCode != http.StatusOK {
				body, err := io.ReadAll(resp.Body)
				if err != nil {
					return nil, fmt.Errorf("failed to read response body: %w", err)
				}
				return mcp.NewToolResultError(fmt.Sprintf("failed to search issues: %s", string(body))), nil
			}

			r, err := json.Marshal(result)
			if err != nil {
				return nil, fmt.Errorf("failed to marshal response: %w", err)
			}

			return mcp.NewToolResultText(string(r)), nil
=======
			return searchHandler(ctx, getClient, request, "issue", "failed to search issues")
>>>>>>> 8bd71523
		}
}

// CreateIssue creates a tool to create a new issue in a GitHub repository.
func CreateIssue(getClient GetClientFn, t translations.TranslationHelperFunc) (tool mcp.Tool, handler server.ToolHandlerFunc) {
	return mcp.NewTool("create_issue",
			mcp.WithDescription(t("TOOL_CREATE_ISSUE_DESCRIPTION", "Create a new issue in a GitHub repository.")),
			mcp.WithToolAnnotation(mcp.ToolAnnotation{
				Title:        t("TOOL_CREATE_ISSUE_USER_TITLE", "Open new issue"),
				ReadOnlyHint: ToBoolPtr(false),
			}),
			mcp.WithString("owner",
				mcp.Required(),
				mcp.Description("Repository owner"),
			),
			mcp.WithString("repo",
				mcp.Required(),
				mcp.Description("Repository name"),
			),
			mcp.WithString("title",
				mcp.Required(),
				mcp.Description("Issue title"),
			),
			mcp.WithString("body",
				mcp.Description("Issue body content"),
			),
			mcp.WithArray("assignees",
				mcp.Description("Usernames to assign to this issue"),
				mcp.Items(
					map[string]any{
						"type": "string",
					},
				),
			),
			mcp.WithArray("labels",
				mcp.Description("Labels to apply to this issue"),
				mcp.Items(
					map[string]any{
						"type": "string",
					},
				),
			),
			mcp.WithNumber("milestone",
				mcp.Description("Milestone number"),
			),
		),
		func(ctx context.Context, request mcp.CallToolRequest) (*mcp.CallToolResult, error) {
			owner, err := RequiredParam[string](request, "owner")
			if err != nil {
				return mcp.NewToolResultError(err.Error()), nil
			}
			repo, err := RequiredParam[string](request, "repo")
			if err != nil {
				return mcp.NewToolResultError(err.Error()), nil
			}
			title, err := RequiredParam[string](request, "title")
			if err != nil {
				return mcp.NewToolResultError(err.Error()), nil
			}

			// Optional parameters
			body, err := OptionalParam[string](request, "body")
			if err != nil {
				return mcp.NewToolResultError(err.Error()), nil
			}

			// Get assignees
			assignees, err := OptionalStringArrayParam(request, "assignees")
			if err != nil {
				return mcp.NewToolResultError(err.Error()), nil
			}

			// Get labels
			labels, err := OptionalStringArrayParam(request, "labels")
			if err != nil {
				return mcp.NewToolResultError(err.Error()), nil
			}

			// Get optional milestone
			milestone, err := OptionalIntParam(request, "milestone")
			if err != nil {
				return mcp.NewToolResultError(err.Error()), nil
			}

			var milestoneNum *int
			if milestone != 0 {
				milestoneNum = &milestone
			}

			// Create the issue request
			issueRequest := &github.IssueRequest{
				Title:     github.Ptr(title),
				Body:      github.Ptr(body),
				Assignees: &assignees,
				Labels:    &labels,
				Milestone: milestoneNum,
			}

			client, err := getClient(ctx)
			if err != nil {
				return nil, fmt.Errorf("failed to get GitHub client: %w", err)
			}
			issue, resp, err := client.Issues.Create(ctx, owner, repo, issueRequest)
			if err != nil {
				return nil, fmt.Errorf("failed to create issue: %w", err)
			}
			defer func() { _ = resp.Body.Close() }()

			if resp.StatusCode != http.StatusCreated {
				body, err := io.ReadAll(resp.Body)
				if err != nil {
					return nil, fmt.Errorf("failed to read response body: %w", err)
				}
				return mcp.NewToolResultError(fmt.Sprintf("failed to create issue: %s", string(body))), nil
			}

			r, err := json.Marshal(issue)
			if err != nil {
				return nil, fmt.Errorf("failed to marshal response: %w", err)
			}

			return mcp.NewToolResultText(string(r)), nil
		}
}

// ListIssues creates a tool to list and filter repository issues
func ListIssues(getClient GetClientFn, t translations.TranslationHelperFunc) (tool mcp.Tool, handler server.ToolHandlerFunc) {
	return mcp.NewTool("list_issues",
			mcp.WithDescription(t("TOOL_LIST_ISSUES_DESCRIPTION", "List issues in a GitHub repository.")),
			mcp.WithToolAnnotation(mcp.ToolAnnotation{
				Title:        t("TOOL_LIST_ISSUES_USER_TITLE", "List issues"),
				ReadOnlyHint: ToBoolPtr(true),
			}),
			mcp.WithString("owner",
				mcp.Required(),
				mcp.Description("Repository owner"),
			),
			mcp.WithString("repo",
				mcp.Required(),
				mcp.Description("Repository name"),
			),
			mcp.WithString("state",
				mcp.Description("Filter by state"),
				mcp.Enum("open", "closed", "all"),
			),
			mcp.WithArray("labels",
				mcp.Description("Filter by labels"),
				mcp.Items(
					map[string]interface{}{
						"type": "string",
					},
				),
			),
			mcp.WithString("sort",
				mcp.Description("Sort order"),
				mcp.Enum("created", "updated", "comments"),
			),
			mcp.WithString("direction",
				mcp.Description("Sort direction"),
				mcp.Enum("asc", "desc"),
			),
			mcp.WithString("since",
				mcp.Description("Filter by date (ISO 8601 timestamp)"),
			),
			WithPagination(),
		),
		func(ctx context.Context, request mcp.CallToolRequest) (*mcp.CallToolResult, error) {
			owner, err := RequiredParam[string](request, "owner")
			if err != nil {
				return mcp.NewToolResultError(err.Error()), nil
			}
			repo, err := RequiredParam[string](request, "repo")
			if err != nil {
				return mcp.NewToolResultError(err.Error()), nil
			}

			opts := &github.IssueListByRepoOptions{}

			// Set optional parameters if provided
			opts.State, err = OptionalParam[string](request, "state")
			if err != nil {
				return mcp.NewToolResultError(err.Error()), nil
			}

			// Get labels
			opts.Labels, err = OptionalStringArrayParam(request, "labels")
			if err != nil {
				return mcp.NewToolResultError(err.Error()), nil
			}

			opts.Sort, err = OptionalParam[string](request, "sort")
			if err != nil {
				return mcp.NewToolResultError(err.Error()), nil
			}

			opts.Direction, err = OptionalParam[string](request, "direction")
			if err != nil {
				return mcp.NewToolResultError(err.Error()), nil
			}

			since, err := OptionalParam[string](request, "since")
			if err != nil {
				return mcp.NewToolResultError(err.Error()), nil
			}
			if since != "" {
				timestamp, err := parseISOTimestamp(since)
				if err != nil {
					return mcp.NewToolResultError(fmt.Sprintf("failed to list issues: %s", err.Error())), nil
				}
				opts.Since = timestamp
			}

			if page, ok := request.GetArguments()["page"].(float64); ok {
				opts.ListOptions.Page = int(page)
			}

			if perPage, ok := request.GetArguments()["perPage"].(float64); ok {
				opts.ListOptions.PerPage = int(perPage)
			}

			client, err := getClient(ctx)
			if err != nil {
				return nil, fmt.Errorf("failed to get GitHub client: %w", err)
			}
			issues, resp, err := client.Issues.ListByRepo(ctx, owner, repo, opts)
			if err != nil {
				return nil, fmt.Errorf("failed to list issues: %w", err)
			}
			defer func() { _ = resp.Body.Close() }()

			if resp.StatusCode != http.StatusOK {
				body, err := io.ReadAll(resp.Body)
				if err != nil {
					return nil, fmt.Errorf("failed to read response body: %w", err)
				}
				return mcp.NewToolResultError(fmt.Sprintf("failed to list issues: %s", string(body))), nil
			}

			r, err := json.Marshal(issues)
			if err != nil {
				return nil, fmt.Errorf("failed to marshal issues: %w", err)
			}

			return mcp.NewToolResultText(string(r)), nil
		}
}

// UpdateIssue creates a tool to update an existing issue in a GitHub repository.
func UpdateIssue(getClient GetClientFn, t translations.TranslationHelperFunc) (tool mcp.Tool, handler server.ToolHandlerFunc) {
	return mcp.NewTool("update_issue",
			mcp.WithDescription(t("TOOL_UPDATE_ISSUE_DESCRIPTION", "Update an existing issue in a GitHub repository.")),
			mcp.WithToolAnnotation(mcp.ToolAnnotation{
				Title:        t("TOOL_UPDATE_ISSUE_USER_TITLE", "Edit issue"),
				ReadOnlyHint: ToBoolPtr(false),
			}),
			mcp.WithString("owner",
				mcp.Required(),
				mcp.Description("Repository owner"),
			),
			mcp.WithString("repo",
				mcp.Required(),
				mcp.Description("Repository name"),
			),
			mcp.WithNumber("issue_number",
				mcp.Required(),
				mcp.Description("Issue number to update"),
			),
			mcp.WithString("title",
				mcp.Description("New title"),
			),
			mcp.WithString("body",
				mcp.Description("New description"),
			),
			mcp.WithString("state",
				mcp.Description("New state"),
				mcp.Enum("open", "closed"),
			),
			mcp.WithArray("labels",
				mcp.Description("New labels"),
				mcp.Items(
					map[string]interface{}{
						"type": "string",
					},
				),
			),
			mcp.WithArray("assignees",
				mcp.Description("New assignees"),
				mcp.Items(
					map[string]interface{}{
						"type": "string",
					},
				),
			),
			mcp.WithNumber("milestone",
				mcp.Description("New milestone number"),
			),
		),
		func(ctx context.Context, request mcp.CallToolRequest) (*mcp.CallToolResult, error) {
			owner, err := RequiredParam[string](request, "owner")
			if err != nil {
				return mcp.NewToolResultError(err.Error()), nil
			}
			repo, err := RequiredParam[string](request, "repo")
			if err != nil {
				return mcp.NewToolResultError(err.Error()), nil
			}
			issueNumber, err := RequiredInt(request, "issue_number")
			if err != nil {
				return mcp.NewToolResultError(err.Error()), nil
			}

			// Create the issue request with only provided fields
			issueRequest := &github.IssueRequest{}

			// Set optional parameters if provided
			title, err := OptionalParam[string](request, "title")
			if err != nil {
				return mcp.NewToolResultError(err.Error()), nil
			}
			if title != "" {
				issueRequest.Title = github.Ptr(title)
			}

			body, err := OptionalParam[string](request, "body")
			if err != nil {
				return mcp.NewToolResultError(err.Error()), nil
			}
			if body != "" {
				issueRequest.Body = github.Ptr(body)
			}

			state, err := OptionalParam[string](request, "state")
			if err != nil {
				return mcp.NewToolResultError(err.Error()), nil
			}
			if state != "" {
				issueRequest.State = github.Ptr(state)
			}

			// Get labels
			labels, err := OptionalStringArrayParam(request, "labels")
			if err != nil {
				return mcp.NewToolResultError(err.Error()), nil
			}
			if len(labels) > 0 {
				issueRequest.Labels = &labels
			}

			// Get assignees
			assignees, err := OptionalStringArrayParam(request, "assignees")
			if err != nil {
				return mcp.NewToolResultError(err.Error()), nil
			}
			if len(assignees) > 0 {
				issueRequest.Assignees = &assignees
			}

			milestone, err := OptionalIntParam(request, "milestone")
			if err != nil {
				return mcp.NewToolResultError(err.Error()), nil
			}
			if milestone != 0 {
				milestoneNum := milestone
				issueRequest.Milestone = &milestoneNum
			}

			client, err := getClient(ctx)
			if err != nil {
				return nil, fmt.Errorf("failed to get GitHub client: %w", err)
			}
			updatedIssue, resp, err := client.Issues.Edit(ctx, owner, repo, issueNumber, issueRequest)
			if err != nil {
				return nil, fmt.Errorf("failed to update issue: %w", err)
			}
			defer func() { _ = resp.Body.Close() }()

			if resp.StatusCode != http.StatusOK {
				body, err := io.ReadAll(resp.Body)
				if err != nil {
					return nil, fmt.Errorf("failed to read response body: %w", err)
				}
				return mcp.NewToolResultError(fmt.Sprintf("failed to update issue: %s", string(body))), nil
			}

			r, err := json.Marshal(updatedIssue)
			if err != nil {
				return nil, fmt.Errorf("failed to marshal response: %w", err)
			}

			return mcp.NewToolResultText(string(r)), nil
		}
}

// GetIssueComments creates a tool to get comments for a GitHub issue.
func GetIssueComments(getClient GetClientFn, t translations.TranslationHelperFunc) (tool mcp.Tool, handler server.ToolHandlerFunc) {
	return mcp.NewTool("get_issue_comments",
			mcp.WithDescription(t("TOOL_GET_ISSUE_COMMENTS_DESCRIPTION", "Get comments for a specific issue in a GitHub repository.")),
			mcp.WithToolAnnotation(mcp.ToolAnnotation{
				Title:        t("TOOL_GET_ISSUE_COMMENTS_USER_TITLE", "Get issue comments"),
				ReadOnlyHint: ToBoolPtr(true),
			}),
			mcp.WithString("owner",
				mcp.Required(),
				mcp.Description("Repository owner"),
			),
			mcp.WithString("repo",
				mcp.Required(),
				mcp.Description("Repository name"),
			),
			mcp.WithNumber("issue_number",
				mcp.Required(),
				mcp.Description("Issue number"),
			),
			mcp.WithNumber("page",
				mcp.Description("Page number"),
			),
			mcp.WithNumber("per_page",
				mcp.Description("Number of records per page"),
			),
		),
		func(ctx context.Context, request mcp.CallToolRequest) (*mcp.CallToolResult, error) {
			owner, err := RequiredParam[string](request, "owner")
			if err != nil {
				return mcp.NewToolResultError(err.Error()), nil
			}
			repo, err := RequiredParam[string](request, "repo")
			if err != nil {
				return mcp.NewToolResultError(err.Error()), nil
			}
			issueNumber, err := RequiredInt(request, "issue_number")
			if err != nil {
				return mcp.NewToolResultError(err.Error()), nil
			}
			page, err := OptionalIntParamWithDefault(request, "page", 1)
			if err != nil {
				return mcp.NewToolResultError(err.Error()), nil
			}
			perPage, err := OptionalIntParamWithDefault(request, "per_page", 30)
			if err != nil {
				return mcp.NewToolResultError(err.Error()), nil
			}

			opts := &github.IssueListCommentsOptions{
				ListOptions: github.ListOptions{
					Page:    page,
					PerPage: perPage,
				},
			}

			client, err := getClient(ctx)
			if err != nil {
				return nil, fmt.Errorf("failed to get GitHub client: %w", err)
			}
			comments, resp, err := client.Issues.ListComments(ctx, owner, repo, issueNumber, opts)
			if err != nil {
				return nil, fmt.Errorf("failed to get issue comments: %w", err)
			}
			defer func() { _ = resp.Body.Close() }()

			if resp.StatusCode != http.StatusOK {
				body, err := io.ReadAll(resp.Body)
				if err != nil {
					return nil, fmt.Errorf("failed to read response body: %w", err)
				}
				return mcp.NewToolResultError(fmt.Sprintf("failed to get issue comments: %s", string(body))), nil
			}

			r, err := json.Marshal(comments)
			if err != nil {
				return nil, fmt.Errorf("failed to marshal response: %w", err)
			}

			return mcp.NewToolResultText(string(r)), nil
		}
}

// mvpDescription is an MVP idea for generating tool descriptions from structured data in a shared format.
// It is not intended for widespread usage and is not a complete implementation.
type mvpDescription struct {
	summary        string
	outcomes       []string
	referenceLinks []string
}

func (d *mvpDescription) String() string {
	var sb strings.Builder
	sb.WriteString(d.summary)
	if len(d.outcomes) > 0 {
		sb.WriteString("\n\n")
		sb.WriteString("This tool can help with the following outcomes:\n")
		for _, outcome := range d.outcomes {
			sb.WriteString(fmt.Sprintf("- %s\n", outcome))
		}
	}

	if len(d.referenceLinks) > 0 {
		sb.WriteString("\n\n")
		sb.WriteString("More information can be found at:\n")
		for _, link := range d.referenceLinks {
			sb.WriteString(fmt.Sprintf("- %s\n", link))
		}
	}

	return sb.String()
}

func AssignCopilotToIssue(getGQLClient GetGQLClientFn, t translations.TranslationHelperFunc) (mcp.Tool, server.ToolHandlerFunc) {
	description := mvpDescription{
		summary: "Assign Copilot to a specific issue in a GitHub repository.",
		outcomes: []string{
			"a Pull Request created with source code changes to resolve the issue",
		},
		referenceLinks: []string{
			"https://docs.github.com/en/copilot/using-github-copilot/using-copilot-coding-agent-to-work-on-tasks/about-assigning-tasks-to-copilot",
		},
	}

	return mcp.NewTool("assign_copilot_to_issue",
			mcp.WithDescription(t("TOOL_ASSIGN_COPILOT_TO_ISSUE_DESCRIPTION", description.String())),
			mcp.WithToolAnnotation(mcp.ToolAnnotation{
				Title:          t("TOOL_ASSIGN_COPILOT_TO_ISSUE_USER_TITLE", "Assign Copilot to issue"),
				ReadOnlyHint:   ToBoolPtr(false),
				IdempotentHint: ToBoolPtr(true),
			}),
			mcp.WithString("owner",
				mcp.Required(),
				mcp.Description("Repository owner"),
			),
			mcp.WithString("repo",
				mcp.Required(),
				mcp.Description("Repository name"),
			),
			mcp.WithNumber("issueNumber",
				mcp.Required(),
				mcp.Description("Issue number"),
			),
		),
		func(ctx context.Context, request mcp.CallToolRequest) (*mcp.CallToolResult, error) {
			var params struct {
				Owner       string
				Repo        string
				IssueNumber int32
			}
			if err := mapstructure.Decode(request.Params.Arguments, &params); err != nil {
				return mcp.NewToolResultError(err.Error()), nil
			}

			client, err := getGQLClient(ctx)
			if err != nil {
				return nil, fmt.Errorf("failed to get GitHub client: %w", err)
			}

			// Firstly, we try to find the copilot bot in the suggested actors for the repository.
			// Although as I write this, we would expect copilot to be at the top of the list, in future, maybe
			// it will not be on the first page of responses, thus we will keep paginating until we find it.
			type botAssignee struct {
				ID       githubv4.ID
				Login    string
				TypeName string `graphql:"__typename"`
			}

			type suggestedActorsQuery struct {
				Repository struct {
					SuggestedActors struct {
						Nodes []struct {
							Bot botAssignee `graphql:"... on Bot"`
						}
						PageInfo struct {
							HasNextPage bool
							EndCursor   string
						}
					} `graphql:"suggestedActors(first: 100, after: $endCursor, capabilities: CAN_BE_ASSIGNED)"`
				} `graphql:"repository(owner: $owner, name: $name)"`
			}

			variables := map[string]any{
				"owner":     githubv4.String(params.Owner),
				"name":      githubv4.String(params.Repo),
				"endCursor": (*githubv4.String)(nil),
			}

			var copilotAssignee *botAssignee
			for {
				var query suggestedActorsQuery
				err := client.Query(ctx, &query, variables)
				if err != nil {
					return nil, err
				}

				// Iterate all the returned nodes looking for the copilot bot, which is supposed to have the
				// same name on each host. We need this in order to get the ID for later assignment.
				for _, node := range query.Repository.SuggestedActors.Nodes {
					if node.Bot.Login == "copilot-swe-agent" {
						copilotAssignee = &node.Bot
						break
					}
				}

				if !query.Repository.SuggestedActors.PageInfo.HasNextPage {
					break
				}
				variables["endCursor"] = githubv4.String(query.Repository.SuggestedActors.PageInfo.EndCursor)
			}

			// If we didn't find the copilot bot, we can't proceed any further.
			if copilotAssignee == nil {
				// The e2e tests depend upon this specific message to skip the test.
				return mcp.NewToolResultError("copilot isn't available as an assignee for this issue. Please inform the user to visit https://docs.github.com/en/copilot/using-github-copilot/using-copilot-coding-agent-to-work-on-tasks/about-assigning-tasks-to-copilot for more information."), nil
			}

			// Next let's get the GQL Node ID and current assignees for this issue because the only way to
			// assign copilot is to use replaceActorsForAssignable which requires the full list.
			var getIssueQuery struct {
				Repository struct {
					Issue struct {
						ID        githubv4.ID
						Assignees struct {
							Nodes []struct {
								ID githubv4.ID
							}
						} `graphql:"assignees(first: 100)"`
					} `graphql:"issue(number: $number)"`
				} `graphql:"repository(owner: $owner, name: $name)"`
			}

			variables = map[string]any{
				"owner":  githubv4.String(params.Owner),
				"name":   githubv4.String(params.Repo),
				"number": githubv4.Int(params.IssueNumber),
			}

			if err := client.Query(ctx, &getIssueQuery, variables); err != nil {
				return mcp.NewToolResultError(fmt.Sprintf("failed to get issue ID: %v", err)), nil
			}

			// Finally, do the assignment. Just for reference, assigning copilot to an issue that it is already
			// assigned to seems to have no impact (which is a good thing).
			var assignCopilotMutation struct {
				ReplaceActorsForAssignable struct {
					Typename string `graphql:"__typename"` // Not required but we need a selector or GQL errors
				} `graphql:"replaceActorsForAssignable(input: $input)"`
			}

			actorIDs := make([]githubv4.ID, len(getIssueQuery.Repository.Issue.Assignees.Nodes)+1)
			for i, node := range getIssueQuery.Repository.Issue.Assignees.Nodes {
				actorIDs[i] = node.ID
			}
			actorIDs[len(getIssueQuery.Repository.Issue.Assignees.Nodes)] = copilotAssignee.ID

			if err := client.Mutate(
				ctx,
				&assignCopilotMutation,
				ReplaceActorsForAssignableInput{
					AssignableID: getIssueQuery.Repository.Issue.ID,
					ActorIDs:     actorIDs,
				},
				nil,
			); err != nil {
				return nil, fmt.Errorf("failed to replace actors for assignable: %w", err)
			}

			return mcp.NewToolResultText("successfully assigned copilot to issue"), nil
		}
}

type ReplaceActorsForAssignableInput struct {
	AssignableID githubv4.ID   `json:"assignableId"`
	ActorIDs     []githubv4.ID `json:"actorIds"`
}

// parseISOTimestamp parses an ISO 8601 timestamp string into a time.Time object.
// Returns the parsed time or an error if parsing fails.
// Example formats supported: "2023-01-15T14:30:00Z", "2023-01-15"
func parseISOTimestamp(timestamp string) (time.Time, error) {
	if timestamp == "" {
		return time.Time{}, fmt.Errorf("empty timestamp")
	}

	// Try RFC3339 format (standard ISO 8601 with time)
	t, err := time.Parse(time.RFC3339, timestamp)
	if err == nil {
		return t, nil
	}

	// Try simple date format (YYYY-MM-DD)
	t, err = time.Parse("2006-01-02", timestamp)
	if err == nil {
		return t, nil
	}

	// Return error with supported formats
	return time.Time{}, fmt.Errorf("invalid ISO 8601 timestamp: %s (supported formats: YYYY-MM-DDThh:mm:ssZ or YYYY-MM-DD)", timestamp)
}

func AssignCodingAgentPrompt(t translations.TranslationHelperFunc) (tool mcp.Prompt, handler server.PromptHandlerFunc) {
	return mcp.NewPrompt("AssignCodingAgent",
			mcp.WithPromptDescription(t("PROMPT_ASSIGN_CODING_AGENT_DESCRIPTION", "Assign GitHub Coding Agent to multiple tasks in a GitHub repository.")),
			mcp.WithArgument("repo", mcp.ArgumentDescription("The repository to assign tasks in (owner/repo)."), mcp.RequiredArgument()),
		), func(ctx context.Context, request mcp.GetPromptRequest) (*mcp.GetPromptResult, error) {
			repo := request.Params.Arguments["repo"]

			messages := []mcp.PromptMessage{
				{
					Role:    "system",
					Content: mcp.NewTextContent("You are a personal assistant for GitHub the Copilot GitHub Coding Agent. Your task is to help the user assign tasks to the Coding Agent based on their open GitHub issues. You can use `assign_copilot_to_issue` tool to assign the Coding Agent to issues that are suitable for autonomous work, and `search_issues` tool to find issues that match the user's criteria. You can also use `list_issues` to get a list of issues in the repository."),
				},
				{
					Role:    "user",
					Content: mcp.NewTextContent(fmt.Sprintf("Please go and get a list of the most recent 10 issues from the %s GitHub repository", repo)),
				},
				{
					Role:    "assistant",
					Content: mcp.NewTextContent(fmt.Sprintf("Sure! I will get a list of the 10 most recent issues for the repo %s.", repo)),
				},
				{
					Role:    "user",
					Content: mcp.NewTextContent("For each issue, please check if it is a clearly defined coding task with acceptance criteria and a low to medium complexity to identify issues that are suitable for an AI Coding Agent to work on. Then assign each of the identified issues to Copilot."),
				},
				{
					Role:    "assistant",
					Content: mcp.NewTextContent("Certainly! Let me carefully check which ones are clearly scoped issues that are good to assign to the coding agent, and I will summarize and assign them now."),
				},
				{
					Role:    "user",
					Content: mcp.NewTextContent("Great, if you are unsure if an issue is good to assign, ask me first, rather than assigning copilot. If you are certain the issue is clear and suitable you can assign it to Copilot without asking."),
				},
			}
			return &mcp.GetPromptResult{
				Messages: messages,
			}, nil
		}
}<|MERGE_RESOLUTION|>--- conflicted
+++ resolved
@@ -194,63 +194,7 @@
 			WithPagination(),
 		),
 		func(ctx context.Context, request mcp.CallToolRequest) (*mcp.CallToolResult, error) {
-<<<<<<< HEAD
-			query, err := RequiredParam[string](request, "q")
-			if err != nil {
-				return mcp.NewToolResultError(err.Error()), nil
-			}
-			if !strings.Contains(query, "is:issue") {
-				query += " is:issue"
-			}
-			sort, err := OptionalParam[string](request, "sort")
-			if err != nil {
-				return mcp.NewToolResultError(err.Error()), nil
-			}
-			order, err := OptionalParam[string](request, "order")
-			if err != nil {
-				return mcp.NewToolResultError(err.Error()), nil
-			}
-			pagination, err := OptionalPaginationParams(request)
-			if err != nil {
-				return mcp.NewToolResultError(err.Error()), nil
-			}
-
-			opts := &github.SearchOptions{
-				Sort:  sort,
-				Order: order,
-				ListOptions: github.ListOptions{
-					PerPage: pagination.perPage,
-					Page:    pagination.page,
-				},
-			}
-
-			client, err := getClient(ctx)
-			if err != nil {
-				return nil, fmt.Errorf("failed to get GitHub client: %w", err)
-			}
-			result, resp, err := client.Search.Issues(ctx, query, opts)
-			if err != nil {
-				return nil, fmt.Errorf("failed to search issues: %w", err)
-			}
-			defer func() { _ = resp.Body.Close() }()
-
-			if resp.StatusCode != http.StatusOK {
-				body, err := io.ReadAll(resp.Body)
-				if err != nil {
-					return nil, fmt.Errorf("failed to read response body: %w", err)
-				}
-				return mcp.NewToolResultError(fmt.Sprintf("failed to search issues: %s", string(body))), nil
-			}
-
-			r, err := json.Marshal(result)
-			if err != nil {
-				return nil, fmt.Errorf("failed to marshal response: %w", err)
-			}
-
-			return mcp.NewToolResultText(string(r)), nil
-=======
 			return searchHandler(ctx, getClient, request, "issue", "failed to search issues")
->>>>>>> 8bd71523
 		}
 }
 
