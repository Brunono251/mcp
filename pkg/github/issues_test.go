package github

import (
	"context"
	"encoding/json"
	"fmt"
	"net/http"
	"testing"
	"time"

	"github.com/github/github-mcp-server/internal/githubv4mock"
	"github.com/github/github-mcp-server/pkg/translations"
	"github.com/google/go-github/v69/github"
	"github.com/migueleliasweb/go-github-mock/src/mock"
	"github.com/shurcooL/githubv4"
	"github.com/stretchr/testify/assert"
	"github.com/stretchr/testify/require"
)

func Test_GetIssue(t *testing.T) {
	// Verify tool definition once
	mockClient := github.NewClient(nil)
	tool, _ := GetIssue(stubGetClientFn(mockClient), translations.NullTranslationHelper)

	assert.Equal(t, "get_issue", tool.Name)
	assert.NotEmpty(t, tool.Description)
	assert.Contains(t, tool.InputSchema.Properties, "owner")
	assert.Contains(t, tool.InputSchema.Properties, "repo")
	assert.Contains(t, tool.InputSchema.Properties, "issue_number")
	assert.ElementsMatch(t, tool.InputSchema.Required, []string{"owner", "repo", "issue_number"})

	// Setup mock issue for success case
	mockIssue := &github.Issue{
		Number:  github.Ptr(42),
		Title:   github.Ptr("Test Issue"),
		Body:    github.Ptr("This is a test issue"),
		State:   github.Ptr("open"),
		HTMLURL: github.Ptr("https://github.com/owner/repo/issues/42"),
	}

	tests := []struct {
		name           string
		mockedClient   *http.Client
		requestArgs    map[string]interface{}
		expectError    bool
		expectedIssue  *github.Issue
		expectedErrMsg string
	}{
		{
			name: "successful issue retrieval",
			mockedClient: mock.NewMockedHTTPClient(
				mock.WithRequestMatch(
					mock.GetReposIssuesByOwnerByRepoByIssueNumber,
					mockIssue,
				),
			),
			requestArgs: map[string]interface{}{
				"owner":        "owner",
				"repo":         "repo",
				"issue_number": float64(42),
			},
			expectError:   false,
			expectedIssue: mockIssue,
		},
		{
			name: "issue not found",
			mockedClient: mock.NewMockedHTTPClient(
				mock.WithRequestMatchHandler(
					mock.GetReposIssuesByOwnerByRepoByIssueNumber,
					mockResponse(t, http.StatusNotFound, `{"message": "Issue not found"}`),
				),
			),
			requestArgs: map[string]interface{}{
				"owner":        "owner",
				"repo":         "repo",
				"issue_number": float64(999),
			},
			expectError:    true,
			expectedErrMsg: "failed to get issue",
		},
	}

	for _, tc := range tests {
		t.Run(tc.name, func(t *testing.T) {
			// Setup client with mock
			client := github.NewClient(tc.mockedClient)
			_, handler := GetIssue(stubGetClientFn(client), translations.NullTranslationHelper)

			// Create call request
			request := createMCPRequest(tc.requestArgs)

			// Call handler
			result, err := handler(context.Background(), request)

			// Verify results
			if tc.expectError {
				require.Error(t, err)
				assert.Contains(t, err.Error(), tc.expectedErrMsg)
				return
			}

			require.NoError(t, err)
			textContent := getTextResult(t, result)

			// Unmarshal and verify the result
			var returnedIssue github.Issue
			err = json.Unmarshal([]byte(textContent.Text), &returnedIssue)
			require.NoError(t, err)
			assert.Equal(t, *tc.expectedIssue.Number, *returnedIssue.Number)
			assert.Equal(t, *tc.expectedIssue.Title, *returnedIssue.Title)
			assert.Equal(t, *tc.expectedIssue.Body, *returnedIssue.Body)
		})
	}
}

func Test_AddIssueComment(t *testing.T) {
	// Verify tool definition once
	mockClient := github.NewClient(nil)
	tool, _ := AddIssueComment(stubGetClientFn(mockClient), translations.NullTranslationHelper)

	assert.Equal(t, "add_issue_comment", tool.Name)
	assert.NotEmpty(t, tool.Description)
	assert.Contains(t, tool.InputSchema.Properties, "owner")
	assert.Contains(t, tool.InputSchema.Properties, "repo")
	assert.Contains(t, tool.InputSchema.Properties, "issue_number")
	assert.Contains(t, tool.InputSchema.Properties, "body")
	assert.ElementsMatch(t, tool.InputSchema.Required, []string{"owner", "repo", "issue_number", "body"})

	// Setup mock comment for success case
	mockComment := &github.IssueComment{
		ID:   github.Ptr(int64(123)),
		Body: github.Ptr("This is a test comment"),
		User: &github.User{
			Login: github.Ptr("testuser"),
		},
		HTMLURL: github.Ptr("https://github.com/owner/repo/issues/42#issuecomment-123"),
	}

	tests := []struct {
		name            string
		mockedClient    *http.Client
		requestArgs     map[string]interface{}
		expectError     bool
		expectedComment *github.IssueComment
		expectedErrMsg  string
	}{
		{
			name: "successful comment creation",
			mockedClient: mock.NewMockedHTTPClient(
				mock.WithRequestMatchHandler(
					mock.PostReposIssuesCommentsByOwnerByRepoByIssueNumber,
					mockResponse(t, http.StatusCreated, mockComment),
				),
			),
			requestArgs: map[string]interface{}{
				"owner":        "owner",
				"repo":         "repo",
				"issue_number": float64(42),
				"body":         "This is a test comment",
			},
			expectError:     false,
			expectedComment: mockComment,
		},
		{
			name: "comment creation fails",
			mockedClient: mock.NewMockedHTTPClient(
				mock.WithRequestMatchHandler(
					mock.PostReposIssuesCommentsByOwnerByRepoByIssueNumber,
					http.HandlerFunc(func(w http.ResponseWriter, _ *http.Request) {
						w.WriteHeader(http.StatusUnprocessableEntity)
						_, _ = w.Write([]byte(`{"message": "Invalid request"}`))
					}),
				),
			),
			requestArgs: map[string]interface{}{
				"owner":        "owner",
				"repo":         "repo",
				"issue_number": float64(42),
				"body":         "",
			},
			expectError:    false,
			expectedErrMsg: "missing required parameter: body",
		},
	}

	for _, tc := range tests {
		t.Run(tc.name, func(t *testing.T) {
			// Setup client with mock
			client := github.NewClient(tc.mockedClient)
			_, handler := AddIssueComment(stubGetClientFn(client), translations.NullTranslationHelper)

			// Create call request
			request := createMCPRequest(tc.requestArgs)

			// Call handler
			result, err := handler(context.Background(), request)

			// Verify results
			if tc.expectError {
				require.Error(t, err)
				assert.Contains(t, err.Error(), tc.expectedErrMsg)
				return
			}

			if tc.expectedErrMsg != "" {
				require.NotNil(t, result)
				textContent := getTextResult(t, result)
				assert.Contains(t, textContent.Text, tc.expectedErrMsg)
				return
			}

			require.NoError(t, err)

			// Parse the result and get the text content if no error
			textContent := getTextResult(t, result)

			// Unmarshal and verify the result
			var returnedComment github.IssueComment
			err = json.Unmarshal([]byte(textContent.Text), &returnedComment)
			require.NoError(t, err)
			assert.Equal(t, *tc.expectedComment.ID, *returnedComment.ID)
			assert.Equal(t, *tc.expectedComment.Body, *returnedComment.Body)
			assert.Equal(t, *tc.expectedComment.User.Login, *returnedComment.User.Login)

		})
	}
}

func Test_SearchIssues(t *testing.T) {
	// Verify tool definition once
	mockClient := github.NewClient(nil)
	tool, _ := SearchIssues(stubGetClientFn(mockClient), translations.NullTranslationHelper)

	assert.Equal(t, "search_issues", tool.Name)
	assert.NotEmpty(t, tool.Description)
	assert.Contains(t, tool.InputSchema.Properties, "q")
	assert.Contains(t, tool.InputSchema.Properties, "sort")
	assert.Contains(t, tool.InputSchema.Properties, "order")
	assert.Contains(t, tool.InputSchema.Properties, "perPage")
	assert.Contains(t, tool.InputSchema.Properties, "page")
	assert.ElementsMatch(t, tool.InputSchema.Required, []string{"q"})

	// Setup mock search results
	mockSearchResult := &github.IssuesSearchResult{
		Total:             github.Ptr(2),
		IncompleteResults: github.Ptr(false),
		Issues: []*github.Issue{
			{
				Number:   github.Ptr(42),
				Title:    github.Ptr("Bug: Something is broken"),
				Body:     github.Ptr("This is a bug report"),
				State:    github.Ptr("open"),
				HTMLURL:  github.Ptr("https://github.com/owner/repo/issues/42"),
				Comments: github.Ptr(5),
				User: &github.User{
					Login: github.Ptr("user1"),
				},
			},
			{
				Number:   github.Ptr(43),
				Title:    github.Ptr("Feature: Add new functionality"),
				Body:     github.Ptr("This is a feature request"),
				State:    github.Ptr("open"),
				HTMLURL:  github.Ptr("https://github.com/owner/repo/issues/43"),
				Comments: github.Ptr(3),
				User: &github.User{
					Login: github.Ptr("user2"),
				},
			},
		},
	}

	tests := []struct {
		name           string
		mockedClient   *http.Client
		requestArgs    map[string]interface{}
		expectError    bool
		expectedResult *github.IssuesSearchResult
		expectedErrMsg string
	}{
		{
			name: "successful issues search with all parameters",
			mockedClient: mock.NewMockedHTTPClient(
				mock.WithRequestMatchHandler(
					mock.GetSearchIssues,
					expectQueryParams(
						t,
						map[string]string{
							"q":        "repo:owner/repo is:issue is:open",
							"sort":     "created",
							"order":    "desc",
							"page":     "1",
							"per_page": "30",
						},
					).andThen(
						mockResponse(t, http.StatusOK, mockSearchResult),
					),
				),
			),
			requestArgs: map[string]interface{}{
				"q":       "repo:owner/repo is:issue is:open",
				"sort":    "created",
				"order":   "desc",
				"page":    float64(1),
				"perPage": float64(30),
			},
			expectError:    false,
			expectedResult: mockSearchResult,
		},
		{
			name: "issues search with minimal parameters",
			mockedClient: mock.NewMockedHTTPClient(
				mock.WithRequestMatch(
					mock.GetSearchIssues,
					mockSearchResult,
				),
			),
			requestArgs: map[string]interface{}{
				"q": "repo:owner/repo is:issue is:open",
			},
			expectError:    false,
			expectedResult: mockSearchResult,
		},
		{
			name: "search issues fails",
			mockedClient: mock.NewMockedHTTPClient(
				mock.WithRequestMatchHandler(
					mock.GetSearchIssues,
					http.HandlerFunc(func(w http.ResponseWriter, _ *http.Request) {
						w.WriteHeader(http.StatusBadRequest)
						_, _ = w.Write([]byte(`{"message": "Validation Failed"}`))
					}),
				),
			),
			requestArgs: map[string]interface{}{
				"q": "invalid:query",
			},
			expectError:    true,
			expectedErrMsg: "failed to search issues",
		},
	}

	for _, tc := range tests {
		t.Run(tc.name, func(t *testing.T) {
			// Setup client with mock
			client := github.NewClient(tc.mockedClient)
			_, handler := SearchIssues(stubGetClientFn(client), translations.NullTranslationHelper)

			// Create call request
			request := createMCPRequest(tc.requestArgs)

			// Call handler
			result, err := handler(context.Background(), request)

			// Verify results
			if tc.expectError {
				require.Error(t, err)
				assert.Contains(t, err.Error(), tc.expectedErrMsg)
				return
			}

			require.NoError(t, err)

			// Parse the result and get the text content if no error
			textContent := getTextResult(t, result)

			// Unmarshal and verify the result
			var returnedResult github.IssuesSearchResult
			err = json.Unmarshal([]byte(textContent.Text), &returnedResult)
			require.NoError(t, err)
			assert.Equal(t, *tc.expectedResult.Total, *returnedResult.Total)
			assert.Equal(t, *tc.expectedResult.IncompleteResults, *returnedResult.IncompleteResults)
			assert.Len(t, returnedResult.Issues, len(tc.expectedResult.Issues))
			for i, issue := range returnedResult.Issues {
				assert.Equal(t, *tc.expectedResult.Issues[i].Number, *issue.Number)
				assert.Equal(t, *tc.expectedResult.Issues[i].Title, *issue.Title)
				assert.Equal(t, *tc.expectedResult.Issues[i].State, *issue.State)
				assert.Equal(t, *tc.expectedResult.Issues[i].HTMLURL, *issue.HTMLURL)
				assert.Equal(t, *tc.expectedResult.Issues[i].User.Login, *issue.User.Login)
			}
		})
	}
}

func Test_CreateIssue(t *testing.T) {
	// Verify tool definition once
	mockClient := github.NewClient(nil)
	tool, _ := CreateIssue(stubGetClientFn(mockClient), translations.NullTranslationHelper)

	assert.Equal(t, "create_issue", tool.Name)
	assert.NotEmpty(t, tool.Description)
	assert.Contains(t, tool.InputSchema.Properties, "owner")
	assert.Contains(t, tool.InputSchema.Properties, "repo")
	assert.Contains(t, tool.InputSchema.Properties, "title")
	assert.Contains(t, tool.InputSchema.Properties, "body")
	assert.Contains(t, tool.InputSchema.Properties, "assignees")
	assert.Contains(t, tool.InputSchema.Properties, "labels")
	assert.Contains(t, tool.InputSchema.Properties, "milestone")
	assert.ElementsMatch(t, tool.InputSchema.Required, []string{"owner", "repo", "title"})

	// Setup mock issue for success case
	mockIssue := &github.Issue{
		Number:    github.Ptr(123),
		Title:     github.Ptr("Test Issue"),
		Body:      github.Ptr("This is a test issue"),
		State:     github.Ptr("open"),
		HTMLURL:   github.Ptr("https://github.com/owner/repo/issues/123"),
		Assignees: []*github.User{{Login: github.Ptr("user1")}, {Login: github.Ptr("user2")}},
		Labels:    []*github.Label{{Name: github.Ptr("bug")}, {Name: github.Ptr("help wanted")}},
		Milestone: &github.Milestone{Number: github.Ptr(5)},
	}

	tests := []struct {
		name           string
		mockedClient   *http.Client
		requestArgs    map[string]interface{}
		expectError    bool
		expectedIssue  *github.Issue
		expectedErrMsg string
	}{
		{
			name: "successful issue creation with all fields",
			mockedClient: mock.NewMockedHTTPClient(
				mock.WithRequestMatchHandler(
					mock.PostReposIssuesByOwnerByRepo,
					expectRequestBody(t, map[string]any{
						"title":     "Test Issue",
						"body":      "This is a test issue",
						"labels":    []any{"bug", "help wanted"},
						"assignees": []any{"user1", "user2"},
						"milestone": float64(5),
					}).andThen(
						mockResponse(t, http.StatusCreated, mockIssue),
					),
				),
			),
			requestArgs: map[string]interface{}{
				"owner":     "owner",
				"repo":      "repo",
				"title":     "Test Issue",
				"body":      "This is a test issue",
				"assignees": []any{"user1", "user2"},
				"labels":    []any{"bug", "help wanted"},
				"milestone": float64(5),
			},
			expectError:   false,
			expectedIssue: mockIssue,
		},
		{
			name: "successful issue creation with minimal fields",
			mockedClient: mock.NewMockedHTTPClient(
				mock.WithRequestMatchHandler(
					mock.PostReposIssuesByOwnerByRepo,
					mockResponse(t, http.StatusCreated, &github.Issue{
						Number:  github.Ptr(124),
						Title:   github.Ptr("Minimal Issue"),
						HTMLURL: github.Ptr("https://github.com/owner/repo/issues/124"),
						State:   github.Ptr("open"),
					}),
				),
			),
			requestArgs: map[string]interface{}{
				"owner":     "owner",
				"repo":      "repo",
				"title":     "Minimal Issue",
				"assignees": nil, // Expect no failure with nil optional value.
			},
			expectError: false,
			expectedIssue: &github.Issue{
				Number:  github.Ptr(124),
				Title:   github.Ptr("Minimal Issue"),
				HTMLURL: github.Ptr("https://github.com/owner/repo/issues/124"),
				State:   github.Ptr("open"),
			},
		},
		{
			name: "issue creation fails",
			mockedClient: mock.NewMockedHTTPClient(
				mock.WithRequestMatchHandler(
					mock.PostReposIssuesByOwnerByRepo,
					http.HandlerFunc(func(w http.ResponseWriter, _ *http.Request) {
						w.WriteHeader(http.StatusUnprocessableEntity)
						_, _ = w.Write([]byte(`{"message": "Validation failed"}`))
					}),
				),
			),
			requestArgs: map[string]interface{}{
				"owner": "owner",
				"repo":  "repo",
				"title": "",
			},
			expectError:    false,
			expectedErrMsg: "missing required parameter: title",
		},
	}

	for _, tc := range tests {
		t.Run(tc.name, func(t *testing.T) {
			// Setup client with mock
			client := github.NewClient(tc.mockedClient)
			_, handler := CreateIssue(stubGetClientFn(client), translations.NullTranslationHelper)

			// Create call request
			request := createMCPRequest(tc.requestArgs)

			// Call handler
			result, err := handler(context.Background(), request)

			// Verify results
			if tc.expectError {
				require.Error(t, err)
				assert.Contains(t, err.Error(), tc.expectedErrMsg)
				return
			}

			if tc.expectedErrMsg != "" {
				require.NotNil(t, result)
				textContent := getTextResult(t, result)
				assert.Contains(t, textContent.Text, tc.expectedErrMsg)
				return
			}

			require.NoError(t, err)
			textContent := getTextResult(t, result)

			// Unmarshal and verify the result
			var returnedIssue github.Issue
			err = json.Unmarshal([]byte(textContent.Text), &returnedIssue)
			require.NoError(t, err)

			assert.Equal(t, *tc.expectedIssue.Number, *returnedIssue.Number)
			assert.Equal(t, *tc.expectedIssue.Title, *returnedIssue.Title)
			assert.Equal(t, *tc.expectedIssue.State, *returnedIssue.State)
			assert.Equal(t, *tc.expectedIssue.HTMLURL, *returnedIssue.HTMLURL)

			if tc.expectedIssue.Body != nil {
				assert.Equal(t, *tc.expectedIssue.Body, *returnedIssue.Body)
			}

			// Check assignees if expected
			if len(tc.expectedIssue.Assignees) > 0 {
				assert.Equal(t, len(tc.expectedIssue.Assignees), len(returnedIssue.Assignees))
				for i, assignee := range returnedIssue.Assignees {
					assert.Equal(t, *tc.expectedIssue.Assignees[i].Login, *assignee.Login)
				}
			}

			// Check labels if expected
			if len(tc.expectedIssue.Labels) > 0 {
				assert.Equal(t, len(tc.expectedIssue.Labels), len(returnedIssue.Labels))
				for i, label := range returnedIssue.Labels {
					assert.Equal(t, *tc.expectedIssue.Labels[i].Name, *label.Name)
				}
			}
		})
	}
}

func Test_ListIssues(t *testing.T) {
	// Verify tool definition
	mockClient := github.NewClient(nil)
	tool, _ := ListIssues(stubGetClientFn(mockClient), translations.NullTranslationHelper)

	assert.Equal(t, "list_issues", tool.Name)
	assert.NotEmpty(t, tool.Description)
	assert.Contains(t, tool.InputSchema.Properties, "owner")
	assert.Contains(t, tool.InputSchema.Properties, "repo")
	assert.Contains(t, tool.InputSchema.Properties, "state")
	assert.Contains(t, tool.InputSchema.Properties, "labels")
	assert.Contains(t, tool.InputSchema.Properties, "sort")
	assert.Contains(t, tool.InputSchema.Properties, "direction")
	assert.Contains(t, tool.InputSchema.Properties, "since")
	assert.Contains(t, tool.InputSchema.Properties, "page")
	assert.Contains(t, tool.InputSchema.Properties, "perPage")
	assert.ElementsMatch(t, tool.InputSchema.Required, []string{"owner", "repo"})

	// Setup mock issues for success case
	mockIssues := []*github.Issue{
		{
			Number:    github.Ptr(123),
			Title:     github.Ptr("First Issue"),
			Body:      github.Ptr("This is the first test issue"),
			State:     github.Ptr("open"),
			HTMLURL:   github.Ptr("https://github.com/owner/repo/issues/123"),
			CreatedAt: &github.Timestamp{Time: time.Date(2023, 1, 1, 0, 0, 0, 0, time.UTC)},
		},
		{
			Number:    github.Ptr(456),
			Title:     github.Ptr("Second Issue"),
			Body:      github.Ptr("This is the second test issue"),
			State:     github.Ptr("open"),
			HTMLURL:   github.Ptr("https://github.com/owner/repo/issues/456"),
			Labels:    []*github.Label{{Name: github.Ptr("bug")}},
			CreatedAt: &github.Timestamp{Time: time.Date(2023, 2, 1, 0, 0, 0, 0, time.UTC)},
		},
	}

	tests := []struct {
		name           string
		mockedClient   *http.Client
		requestArgs    map[string]interface{}
		expectError    bool
		expectedIssues []*github.Issue
		expectedErrMsg string
	}{
		{
			name: "list issues with minimal parameters",
			mockedClient: mock.NewMockedHTTPClient(
				mock.WithRequestMatch(
					mock.GetReposIssuesByOwnerByRepo,
					mockIssues,
				),
			),
			requestArgs: map[string]interface{}{
				"owner": "owner",
				"repo":  "repo",
			},
			expectError:    false,
			expectedIssues: mockIssues,
		},
		{
			name: "list issues with all parameters",
			mockedClient: mock.NewMockedHTTPClient(
				mock.WithRequestMatchHandler(
					mock.GetReposIssuesByOwnerByRepo,
					expectQueryParams(t, map[string]string{
						"state":     "open",
						"labels":    "bug,enhancement",
						"sort":      "created",
						"direction": "desc",
						"since":     "2023-01-01T00:00:00Z",
						"page":      "1",
						"per_page":  "30",
					}).andThen(
						mockResponse(t, http.StatusOK, mockIssues),
					),
				),
			),
			requestArgs: map[string]interface{}{
				"owner":     "owner",
				"repo":      "repo",
				"state":     "open",
				"labels":    []any{"bug", "enhancement"},
				"sort":      "created",
				"direction": "desc",
				"since":     "2023-01-01T00:00:00Z",
				"page":      float64(1),
				"perPage":   float64(30),
			},
			expectError:    false,
			expectedIssues: mockIssues,
		},
		{
			name: "invalid since parameter",
			mockedClient: mock.NewMockedHTTPClient(
				mock.WithRequestMatch(
					mock.GetReposIssuesByOwnerByRepo,
					mockIssues,
				),
			),
			requestArgs: map[string]interface{}{
				"owner": "owner",
				"repo":  "repo",
				"since": "invalid-date",
			},
			expectError:    true,
			expectedErrMsg: "invalid ISO 8601 timestamp",
		},
		{
			name: "list issues fails with error",
			mockedClient: mock.NewMockedHTTPClient(
				mock.WithRequestMatchHandler(
					mock.GetReposIssuesByOwnerByRepo,
					http.HandlerFunc(func(w http.ResponseWriter, _ *http.Request) {
						w.WriteHeader(http.StatusNotFound)
						_, _ = w.Write([]byte(`{"message": "Repository not found"}`))
					}),
				),
			),
			requestArgs: map[string]interface{}{
				"owner": "nonexistent",
				"repo":  "repo",
			},
			expectError:    true,
			expectedErrMsg: "failed to list issues",
		},
	}

	for _, tc := range tests {
		t.Run(tc.name, func(t *testing.T) {
			// Setup client with mock
			client := github.NewClient(tc.mockedClient)
			_, handler := ListIssues(stubGetClientFn(client), translations.NullTranslationHelper)

			// Create call request
			request := createMCPRequest(tc.requestArgs)

			// Call handler
			result, err := handler(context.Background(), request)

			// Verify results
			if tc.expectError {
				if err != nil {
					assert.Contains(t, err.Error(), tc.expectedErrMsg)
				} else {
					// For errors returned as part of the result, not as an error
					assert.NotNil(t, result)
					textContent := getTextResult(t, result)
					assert.Contains(t, textContent.Text, tc.expectedErrMsg)
				}
				return
			}

			require.NoError(t, err)

			// Parse the result and get the text content if no error
			textContent := getTextResult(t, result)

			// Unmarshal and verify the result
			var returnedIssues []*github.Issue
			err = json.Unmarshal([]byte(textContent.Text), &returnedIssues)
			require.NoError(t, err)

			assert.Len(t, returnedIssues, len(tc.expectedIssues))
			for i, issue := range returnedIssues {
				assert.Equal(t, *tc.expectedIssues[i].Number, *issue.Number)
				assert.Equal(t, *tc.expectedIssues[i].Title, *issue.Title)
				assert.Equal(t, *tc.expectedIssues[i].State, *issue.State)
				assert.Equal(t, *tc.expectedIssues[i].HTMLURL, *issue.HTMLURL)
			}
		})
	}
}

func Test_UpdateIssue(t *testing.T) {
	// Verify tool definition
	mockClient := github.NewClient(nil)
	tool, _ := UpdateIssue(stubGetClientFn(mockClient), translations.NullTranslationHelper)

	assert.Equal(t, "update_issue", tool.Name)
	assert.NotEmpty(t, tool.Description)
	assert.Contains(t, tool.InputSchema.Properties, "owner")
	assert.Contains(t, tool.InputSchema.Properties, "repo")
	assert.Contains(t, tool.InputSchema.Properties, "issue_number")
	assert.Contains(t, tool.InputSchema.Properties, "title")
	assert.Contains(t, tool.InputSchema.Properties, "body")
	assert.Contains(t, tool.InputSchema.Properties, "state")
	assert.Contains(t, tool.InputSchema.Properties, "labels")
	assert.Contains(t, tool.InputSchema.Properties, "assignees")
	assert.Contains(t, tool.InputSchema.Properties, "milestone")
	assert.ElementsMatch(t, tool.InputSchema.Required, []string{"owner", "repo", "issue_number"})

	// Setup mock issue for success case
	mockIssue := &github.Issue{
		Number:    github.Ptr(123),
		Title:     github.Ptr("Updated Issue Title"),
		Body:      github.Ptr("Updated issue description"),
		State:     github.Ptr("closed"),
		HTMLURL:   github.Ptr("https://github.com/owner/repo/issues/123"),
		Assignees: []*github.User{{Login: github.Ptr("assignee1")}, {Login: github.Ptr("assignee2")}},
		Labels:    []*github.Label{{Name: github.Ptr("bug")}, {Name: github.Ptr("priority")}},
		Milestone: &github.Milestone{Number: github.Ptr(5)},
	}

	tests := []struct {
		name           string
		mockedClient   *http.Client
		requestArgs    map[string]interface{}
		expectError    bool
		expectedIssue  *github.Issue
		expectedErrMsg string
	}{
		{
			name: "update issue with all fields",
			mockedClient: mock.NewMockedHTTPClient(
				mock.WithRequestMatchHandler(
					mock.PatchReposIssuesByOwnerByRepoByIssueNumber,
					expectRequestBody(t, map[string]any{
						"title":     "Updated Issue Title",
						"body":      "Updated issue description",
						"state":     "closed",
						"labels":    []any{"bug", "priority"},
						"assignees": []any{"assignee1", "assignee2"},
						"milestone": float64(5),
					}).andThen(
						mockResponse(t, http.StatusOK, mockIssue),
					),
				),
			),
			requestArgs: map[string]interface{}{
				"owner":        "owner",
				"repo":         "repo",
				"issue_number": float64(123),
				"title":        "Updated Issue Title",
				"body":         "Updated issue description",
				"state":        "closed",
				"labels":       []any{"bug", "priority"},
				"assignees":    []any{"assignee1", "assignee2"},
				"milestone":    float64(5),
			},
			expectError:   false,
			expectedIssue: mockIssue,
		},
		{
			name: "update issue with minimal fields",
			mockedClient: mock.NewMockedHTTPClient(
				mock.WithRequestMatchHandler(
					mock.PatchReposIssuesByOwnerByRepoByIssueNumber,
					mockResponse(t, http.StatusOK, &github.Issue{
						Number:  github.Ptr(123),
						Title:   github.Ptr("Only Title Updated"),
						HTMLURL: github.Ptr("https://github.com/owner/repo/issues/123"),
						State:   github.Ptr("open"),
					}),
				),
			),
			requestArgs: map[string]interface{}{
				"owner":        "owner",
				"repo":         "repo",
				"issue_number": float64(123),
				"title":        "Only Title Updated",
			},
			expectError: false,
			expectedIssue: &github.Issue{
				Number:  github.Ptr(123),
				Title:   github.Ptr("Only Title Updated"),
				HTMLURL: github.Ptr("https://github.com/owner/repo/issues/123"),
				State:   github.Ptr("open"),
			},
		},
		{
			name: "update issue fails with not found",
			mockedClient: mock.NewMockedHTTPClient(
				mock.WithRequestMatchHandler(
					mock.PatchReposIssuesByOwnerByRepoByIssueNumber,
					http.HandlerFunc(func(w http.ResponseWriter, _ *http.Request) {
						w.WriteHeader(http.StatusNotFound)
						_, _ = w.Write([]byte(`{"message": "Issue not found"}`))
					}),
				),
			),
			requestArgs: map[string]interface{}{
				"owner":        "owner",
				"repo":         "repo",
				"issue_number": float64(999),
				"title":        "This issue doesn't exist",
			},
			expectError:    true,
			expectedErrMsg: "failed to update issue",
		},
		{
			name: "update issue fails with validation error",
			mockedClient: mock.NewMockedHTTPClient(
				mock.WithRequestMatchHandler(
					mock.PatchReposIssuesByOwnerByRepoByIssueNumber,
					http.HandlerFunc(func(w http.ResponseWriter, _ *http.Request) {
						w.WriteHeader(http.StatusUnprocessableEntity)
						_, _ = w.Write([]byte(`{"message": "Invalid state value"}`))
					}),
				),
			),
			requestArgs: map[string]interface{}{
				"owner":        "owner",
				"repo":         "repo",
				"issue_number": float64(123),
				"state":        "invalid_state",
			},
			expectError:    true,
			expectedErrMsg: "failed to update issue",
		},
	}

	for _, tc := range tests {
		t.Run(tc.name, func(t *testing.T) {
			// Setup client with mock
			client := github.NewClient(tc.mockedClient)
			_, handler := UpdateIssue(stubGetClientFn(client), translations.NullTranslationHelper)

			// Create call request
			request := createMCPRequest(tc.requestArgs)

			// Call handler
			result, err := handler(context.Background(), request)

			// Verify results
			if tc.expectError {
				if err != nil {
					assert.Contains(t, err.Error(), tc.expectedErrMsg)
				} else {
					// For errors returned as part of the result, not as an error
					require.NotNil(t, result)
					textContent := getTextResult(t, result)
					assert.Contains(t, textContent.Text, tc.expectedErrMsg)
				}
				return
			}

			require.NoError(t, err)

			// Parse the result and get the text content if no error
			textContent := getTextResult(t, result)

			// Unmarshal and verify the result
			var returnedIssue github.Issue
			err = json.Unmarshal([]byte(textContent.Text), &returnedIssue)
			require.NoError(t, err)

			assert.Equal(t, *tc.expectedIssue.Number, *returnedIssue.Number)
			assert.Equal(t, *tc.expectedIssue.Title, *returnedIssue.Title)
			assert.Equal(t, *tc.expectedIssue.State, *returnedIssue.State)
			assert.Equal(t, *tc.expectedIssue.HTMLURL, *returnedIssue.HTMLURL)

			if tc.expectedIssue.Body != nil {
				assert.Equal(t, *tc.expectedIssue.Body, *returnedIssue.Body)
			}

			// Check assignees if expected
			if len(tc.expectedIssue.Assignees) > 0 {
				assert.Len(t, returnedIssue.Assignees, len(tc.expectedIssue.Assignees))
				for i, assignee := range returnedIssue.Assignees {
					assert.Equal(t, *tc.expectedIssue.Assignees[i].Login, *assignee.Login)
				}
			}

			// Check labels if expected
			if len(tc.expectedIssue.Labels) > 0 {
				assert.Len(t, returnedIssue.Labels, len(tc.expectedIssue.Labels))
				for i, label := range returnedIssue.Labels {
					assert.Equal(t, *tc.expectedIssue.Labels[i].Name, *label.Name)
				}
			}

			// Check milestone if expected
			if tc.expectedIssue.Milestone != nil {
				assert.NotNil(t, returnedIssue.Milestone)
				assert.Equal(t, *tc.expectedIssue.Milestone.Number, *returnedIssue.Milestone.Number)
			}
		})
	}
}

func Test_ParseISOTimestamp(t *testing.T) {
	tests := []struct {
		name         string
		input        string
		expectedErr  bool
		expectedTime time.Time
	}{
		{
			name:         "valid RFC3339 format",
			input:        "2023-01-15T14:30:00Z",
			expectedErr:  false,
			expectedTime: time.Date(2023, 1, 15, 14, 30, 0, 0, time.UTC),
		},
		{
			name:         "valid date only format",
			input:        "2023-01-15",
			expectedErr:  false,
			expectedTime: time.Date(2023, 1, 15, 0, 0, 0, 0, time.UTC),
		},
		{
			name:        "empty timestamp",
			input:       "",
			expectedErr: true,
		},
		{
			name:        "invalid format",
			input:       "15/01/2023",
			expectedErr: true,
		},
		{
			name:        "invalid date",
			input:       "2023-13-45",
			expectedErr: true,
		},
	}

	for _, tc := range tests {
		t.Run(tc.name, func(t *testing.T) {
			parsedTime, err := parseISOTimestamp(tc.input)

			if tc.expectedErr {
				assert.Error(t, err)
			} else {
				assert.NoError(t, err)
				assert.Equal(t, tc.expectedTime, parsedTime)
			}
		})
	}
}

func Test_GetIssueComments(t *testing.T) {
	// Verify tool definition once
	mockClient := github.NewClient(nil)
	tool, _ := GetIssueComments(stubGetClientFn(mockClient), translations.NullTranslationHelper)

	assert.Equal(t, "get_issue_comments", tool.Name)
	assert.NotEmpty(t, tool.Description)
	assert.Contains(t, tool.InputSchema.Properties, "owner")
	assert.Contains(t, tool.InputSchema.Properties, "repo")
	assert.Contains(t, tool.InputSchema.Properties, "issue_number")
	assert.Contains(t, tool.InputSchema.Properties, "page")
	assert.Contains(t, tool.InputSchema.Properties, "per_page")
	assert.ElementsMatch(t, tool.InputSchema.Required, []string{"owner", "repo", "issue_number"})

	// Setup mock comments for success case
	mockComments := []*github.IssueComment{
		{
			ID:   github.Ptr(int64(123)),
			Body: github.Ptr("This is the first comment"),
			User: &github.User{
				Login: github.Ptr("user1"),
			},
			CreatedAt: &github.Timestamp{Time: time.Now().Add(-time.Hour * 24)},
		},
		{
			ID:   github.Ptr(int64(456)),
			Body: github.Ptr("This is the second comment"),
			User: &github.User{
				Login: github.Ptr("user2"),
			},
			CreatedAt: &github.Timestamp{Time: time.Now().Add(-time.Hour)},
		},
	}

	tests := []struct {
		name             string
		mockedClient     *http.Client
		requestArgs      map[string]interface{}
		expectError      bool
		expectedComments []*github.IssueComment
		expectedErrMsg   string
	}{
		{
			name: "successful comments retrieval",
			mockedClient: mock.NewMockedHTTPClient(
				mock.WithRequestMatch(
					mock.GetReposIssuesCommentsByOwnerByRepoByIssueNumber,
					mockComments,
				),
			),
			requestArgs: map[string]interface{}{
				"owner":        "owner",
				"repo":         "repo",
				"issue_number": float64(42),
			},
			expectError:      false,
			expectedComments: mockComments,
		},
		{
			name: "successful comments retrieval with pagination",
			mockedClient: mock.NewMockedHTTPClient(
				mock.WithRequestMatchHandler(
					mock.GetReposIssuesCommentsByOwnerByRepoByIssueNumber,
					expectQueryParams(t, map[string]string{
						"page":     "2",
						"per_page": "10",
					}).andThen(
						mockResponse(t, http.StatusOK, mockComments),
					),
				),
			),
			requestArgs: map[string]interface{}{
				"owner":        "owner",
				"repo":         "repo",
				"issue_number": float64(42),
				"page":         float64(2),
				"per_page":     float64(10),
			},
			expectError:      false,
			expectedComments: mockComments,
		},
		{
			name: "issue not found",
			mockedClient: mock.NewMockedHTTPClient(
				mock.WithRequestMatchHandler(
					mock.GetReposIssuesCommentsByOwnerByRepoByIssueNumber,
					mockResponse(t, http.StatusNotFound, `{"message": "Issue not found"}`),
				),
			),
			requestArgs: map[string]interface{}{
				"owner":        "owner",
				"repo":         "repo",
				"issue_number": float64(999),
			},
			expectError:    true,
			expectedErrMsg: "failed to get issue comments",
		},
	}

	for _, tc := range tests {
		t.Run(tc.name, func(t *testing.T) {
			// Setup client with mock
			client := github.NewClient(tc.mockedClient)
			_, handler := GetIssueComments(stubGetClientFn(client), translations.NullTranslationHelper)

			// Create call request
			request := createMCPRequest(tc.requestArgs)

			// Call handler
			result, err := handler(context.Background(), request)

			// Verify results
			if tc.expectError {
				require.Error(t, err)
				assert.Contains(t, err.Error(), tc.expectedErrMsg)
				return
			}

			require.NoError(t, err)
			textContent := getTextResult(t, result)

			// Unmarshal and verify the result
			var returnedComments []*github.IssueComment
			err = json.Unmarshal([]byte(textContent.Text), &returnedComments)
			require.NoError(t, err)
			assert.Equal(t, len(tc.expectedComments), len(returnedComments))
			if len(returnedComments) > 0 {
				assert.Equal(t, *tc.expectedComments[0].Body, *returnedComments[0].Body)
				assert.Equal(t, *tc.expectedComments[0].User.Login, *returnedComments[0].User.Login)
			}
		})
	}
}

<<<<<<< HEAD
func Test_GetIssueTimeline(t *testing.T) {
	// Verify tool definition once
	mockClient := github.NewClient(nil)
	tool, _ := GetIssueTimeline(stubGetClientFn(mockClient), translations.NullTranslationHelper)

	assert.Equal(t, "get_issue_timeline", tool.Name)
	assert.NotEmpty(t, tool.Description)
	assert.Contains(t, tool.InputSchema.Properties, "owner")
	assert.Contains(t, tool.InputSchema.Properties, "repo")
	assert.Contains(t, tool.InputSchema.Properties, "issue_number")
	assert.Contains(t, tool.InputSchema.Properties, "page")
	assert.Contains(t, tool.InputSchema.Properties, "perPage")
	assert.ElementsMatch(t, tool.InputSchema.Required, []string{"owner", "repo", "issue_number"})

	// Setup mock timeline for success case
	mockTimeline := []*github.Timeline{
		{
			ID:  github.Ptr(int64(123)),
			URL: github.Ptr("https://api.github.com/repos/owner/repo/issues/events/17196710688"),
			User: &github.User{
				Login: github.Ptr("user1"),
			},
			Event: github.Ptr("connected"),
		},
		{
			ID:  github.Ptr(int64(456)),
			URL: github.Ptr("https://api.github.com/repos/owner/repo/issues/events/17196710689"),
			User: &github.User{
				Login: github.Ptr("user2"),
			},
			Event: github.Ptr("disconnected"),
		},
	}

	tests := []struct {
		name             string
		mockedClient     *http.Client
		requestArgs      map[string]interface{}
		expectError      bool
		expectedTimeline []*github.Timeline
		expectedErrMsg   string
	}{
		{
			name: "successful timeline retrieval",
			mockedClient: mock.NewMockedHTTPClient(
				mock.WithRequestMatch(
					mock.GetReposIssuesTimelineByOwnerByRepoByIssueNumber,
					mockTimeline,
				),
			),
			requestArgs: map[string]interface{}{
				"owner":        "owner",
				"repo":         "repo",
				"issue_number": float64(42),
			},
			expectError:      false,
			expectedTimeline: mockTimeline,
		},
		{
			name: "successful timeline retrieval with pagination",
			mockedClient: mock.NewMockedHTTPClient(
				mock.WithRequestMatchHandler(
					mock.GetReposIssuesTimelineByOwnerByRepoByIssueNumber,
					expectQueryParams(t, map[string]string{
						"page":     "2",
						"per_page": "10",
					}).andThen(
						mockResponse(t, http.StatusOK, mockTimeline),
					),
				),
			),
			requestArgs: map[string]interface{}{
				"owner":        "owner",
				"repo":         "repo",
				"issue_number": float64(42),
				"page":         float64(2),
				"perPage":      float64(10),
			},
			expectError:      false,
			expectedTimeline: mockTimeline,
		},
		{
			name: "issue not found",
			mockedClient: mock.NewMockedHTTPClient(
				mock.WithRequestMatchHandler(
					mock.GetReposIssuesTimelineByOwnerByRepoByIssueNumber,
					mockResponse(t, http.StatusNotFound, `{"message": "Issue not found"}`),
				),
			),
			requestArgs: map[string]interface{}{
				"owner":        "owner",
				"repo":         "repo",
				"issue_number": float64(999),
			},
			expectError:    true,
			expectedErrMsg: "failed to get issue timeline",
		},
	}

	for _, tc := range tests {
		t.Run(tc.name, func(t *testing.T) {
			// Setup client with mock
			client := github.NewClient(tc.mockedClient)
			_, handler := GetIssueTimeline(stubGetClientFn(client), translations.NullTranslationHelper)

			// Create call request
			request := createMCPRequest(tc.requestArgs)

			// Call handler
			result, err := handler(context.Background(), request)

			// Verify results
			if tc.expectError {
				require.Error(t, err)
				assert.Contains(t, err.Error(), tc.expectedErrMsg)
				return
			}

			require.NoError(t, err)
			textContent := getTextResult(t, result)

			// Unmarshal and verify the result
			var returnedTimeline []*github.Timeline
			err = json.Unmarshal([]byte(textContent.Text), &returnedTimeline)
			require.NoError(t, err)
			assert.Equal(t, len(tc.expectedTimeline), len(returnedTimeline))
			if len(returnedTimeline) > 0 {
				assert.Equal(t, *tc.expectedTimeline[0].URL, *returnedTimeline[0].URL)
				assert.Equal(t, *tc.expectedTimeline[0].User.Login, *returnedTimeline[0].User.Login)
			}
		})
	}
}

func Test_GetIssueEvents(t *testing.T) {
	// Verify tool definition once
	mockClient := github.NewClient(nil)
	tool, _ := GetIssueEvents(stubGetClientFn(mockClient), translations.NullTranslationHelper)

	assert.Equal(t, "get_issue_events", tool.Name)
	assert.NotEmpty(t, tool.Description)
	assert.Contains(t, tool.InputSchema.Properties, "owner")
	assert.Contains(t, tool.InputSchema.Properties, "repo")
	assert.Contains(t, tool.InputSchema.Properties, "issue_number")
	assert.Contains(t, tool.InputSchema.Properties, "page")
	assert.Contains(t, tool.InputSchema.Properties, "perPage")
	assert.ElementsMatch(t, tool.InputSchema.Required, []string{"owner", "repo", "issue_number"})

	// Setup mock events for success case
	mockEvents := []*github.IssueEvent{
		{
			ID:    github.Ptr(int64(123)),
			URL:   github.Ptr("https://api.github.com/repos/owner/repo/issues/events/17196710688"),
			Event: github.Ptr("connected"),
		},
		{
			ID:    github.Ptr(int64(456)),
			URL:   github.Ptr("https://api.github.com/repos/owner/repo/issues/events/17196710689"),
			Event: github.Ptr("disconnected"),
		},
	}

	tests := []struct {
		name           string
		mockedClient   *http.Client
		requestArgs    map[string]interface{}
		expectError    bool
		expectedEvents []*github.IssueEvent
		expectedErrMsg string
	}{
		{
			name: "successful events retrieval",
			mockedClient: mock.NewMockedHTTPClient(
				mock.WithRequestMatch(
					mock.GetReposIssuesEventsByOwnerByRepoByIssueNumber,
					mockEvents,
				),
			),
			requestArgs: map[string]interface{}{
				"owner":        "owner",
				"repo":         "repo",
				"issue_number": float64(42),
			},
			expectError:    false,
			expectedEvents: mockEvents,
		},
		{
			name: "successful events retrieval with pagination",
			mockedClient: mock.NewMockedHTTPClient(
				mock.WithRequestMatchHandler(
					mock.GetReposIssuesEventsByOwnerByRepoByIssueNumber,
					expectQueryParams(t, map[string]string{
						"page":     "2",
						"per_page": "10",
					}).andThen(
						mockResponse(t, http.StatusOK, mockEvents),
					),
				),
			),
			requestArgs: map[string]interface{}{
				"owner":        "owner",
				"repo":         "repo",
				"issue_number": float64(42),
				"page":         float64(2),
				"perPage":      float64(10),
			},
			expectError:    false,
			expectedEvents: mockEvents,
		},
		{
			name: "issue not found",
			mockedClient: mock.NewMockedHTTPClient(
				mock.WithRequestMatchHandler(
					mock.GetReposIssuesEventsByOwnerByRepoByIssueNumber,
					mockResponse(t, http.StatusNotFound, `{"message": "Issue not found"}`),
				),
			),
			requestArgs: map[string]interface{}{
				"owner":        "owner",
				"repo":         "repo",
				"issue_number": float64(999),
			},
			expectError:    true,
			expectedErrMsg: "failed to get issue events",
		},
	}

	for _, tc := range tests {
		t.Run(tc.name, func(t *testing.T) {
			// Setup client with mock
			client := github.NewClient(tc.mockedClient)
			_, handler := GetIssueEvents(stubGetClientFn(client), translations.NullTranslationHelper)

			// Create call request
			request := createMCPRequest(tc.requestArgs)

			// Call handler
			result, err := handler(context.Background(), request)

			// Verify results
			if tc.expectError {
				require.Error(t, err)
				assert.Contains(t, err.Error(), tc.expectedErrMsg)
				return
			}

			require.NoError(t, err)
			textContent := getTextResult(t, result)

			// Unmarshal and verify the result
			var returnedEvents []*github.IssueEvent
			err = json.Unmarshal([]byte(textContent.Text), &returnedEvents)
			require.NoError(t, err)
			assert.Equal(t, len(tc.expectedEvents), len(returnedEvents))
			if len(returnedEvents) > 0 {
				assert.Equal(t, *tc.expectedEvents[0].URL, *returnedEvents[0].URL)
				assert.Equal(t, *tc.expectedEvents[0].Event, *returnedEvents[0].Event)
			}
		})
	}
}

func Test_GetIssueEvent(t *testing.T) {
	// Verify tool definition once
	mockClient := github.NewClient(nil)
	tool, _ := GetIssueEvent(stubGetClientFn(mockClient), translations.NullTranslationHelper)

	assert.Equal(t, "get_issue_event", tool.Name)
	assert.NotEmpty(t, tool.Description)
	assert.Contains(t, tool.InputSchema.Properties, "owner")
	assert.Contains(t, tool.InputSchema.Properties, "repo")
	assert.Contains(t, tool.InputSchema.Properties, "event_id")
	assert.ElementsMatch(t, tool.InputSchema.Required, []string{"owner", "repo", "event_id"})

	// Setup mock event for success case
	mockEvent := github.IssueEvent{
		ID:    github.Ptr(int64(17196710688)),
		URL:   github.Ptr("https://api.github.com/repos/owner/repo/issues/events/17196710688"),
		Event: github.Ptr("connected"),
	}

	tests := []struct {
		name           string
		mockedClient   *http.Client
		requestArgs    map[string]interface{}
		expectError    bool
		expectedEvent  github.IssueEvent
		expectedErrMsg string
	}{
		{
			name: "successful event retrieval",
			mockedClient: mock.NewMockedHTTPClient(
				mock.WithRequestMatch(
					mock.GetReposIssuesEventsByOwnerByRepoByEventId,
					mockEvent,
				),
			),
			requestArgs: map[string]interface{}{
				"owner":    "owner",
				"repo":     "repo",
				"event_id": float64(42),
			},
			expectError:   false,
			expectedEvent: mockEvent,
		},
		{
			name: "event not found",
			mockedClient: mock.NewMockedHTTPClient(
				mock.WithRequestMatchHandler(
					mock.GetReposIssuesEventsByOwnerByRepoByEventId,
					mockResponse(t, http.StatusNotFound, `{"message": "Event not found"}`),
				),
			),
			requestArgs: map[string]interface{}{
				"owner":    "owner",
				"repo":     "repo",
				"event_id": float64(999),
			},
			expectError:    true,
			expectedErrMsg: "failed to get issue event",
=======
func TestAssignCopilotToIssue(t *testing.T) {
	t.Parallel()

	// Verify tool definition
	mockClient := githubv4.NewClient(nil)
	tool, _ := AssignCopilotToIssue(stubGetGQLClientFn(mockClient), translations.NullTranslationHelper)

	assert.Equal(t, "assign_copilot_to_issue", tool.Name)
	assert.NotEmpty(t, tool.Description)
	assert.Contains(t, tool.InputSchema.Properties, "owner")
	assert.Contains(t, tool.InputSchema.Properties, "repo")
	assert.Contains(t, tool.InputSchema.Properties, "issueNumber")
	assert.ElementsMatch(t, tool.InputSchema.Required, []string{"owner", "repo", "issueNumber"})

	var pageOfFakeBots = func(n int) []struct{} {
		// We don't _really_ need real bots here, just objects that count as entries for the page
		bots := make([]struct{}, n)
		for i := range n {
			bots[i] = struct{}{}
		}
		return bots
	}

	tests := []struct {
		name               string
		requestArgs        map[string]any
		mockedClient       *http.Client
		expectToolError    bool
		expectedToolErrMsg string
	}{
		{
			name: "successful assignment when there are no existing assignees",
			requestArgs: map[string]any{
				"owner":       "owner",
				"repo":        "repo",
				"issueNumber": float64(123),
			},
			mockedClient: githubv4mock.NewMockedHTTPClient(
				githubv4mock.NewQueryMatcher(
					struct {
						Repository struct {
							SuggestedActors struct {
								Nodes []struct {
									Bot struct {
										ID       githubv4.ID
										Login    githubv4.String
										TypeName string `graphql:"__typename"`
									} `graphql:"... on Bot"`
								}
								PageInfo struct {
									HasNextPage bool
									EndCursor   string
								}
							} `graphql:"suggestedActors(first: 100, after: $endCursor, capabilities: CAN_BE_ASSIGNED)"`
						} `graphql:"repository(owner: $owner, name: $name)"`
					}{},
					map[string]any{
						"owner":     githubv4.String("owner"),
						"name":      githubv4.String("repo"),
						"endCursor": (*githubv4.String)(nil),
					},
					githubv4mock.DataResponse(map[string]any{
						"repository": map[string]any{
							"suggestedActors": map[string]any{
								"nodes": []any{
									map[string]any{
										"id":         githubv4.ID("copilot-swe-agent-id"),
										"login":      githubv4.String("copilot-swe-agent"),
										"__typename": "Bot",
									},
								},
							},
						},
					}),
				),
				githubv4mock.NewQueryMatcher(
					struct {
						Repository struct {
							Issue struct {
								ID        githubv4.ID
								Assignees struct {
									Nodes []struct {
										ID githubv4.ID
									}
								} `graphql:"assignees(first: 100)"`
							} `graphql:"issue(number: $number)"`
						} `graphql:"repository(owner: $owner, name: $name)"`
					}{},
					map[string]any{
						"owner":  githubv4.String("owner"),
						"name":   githubv4.String("repo"),
						"number": githubv4.Int(123),
					},
					githubv4mock.DataResponse(map[string]any{
						"repository": map[string]any{
							"issue": map[string]any{
								"id": githubv4.ID("test-issue-id"),
								"assignees": map[string]any{
									"nodes": []any{},
								},
							},
						},
					}),
				),
				githubv4mock.NewMutationMatcher(
					struct {
						ReplaceActorsForAssignable struct {
							Typename string `graphql:"__typename"`
						} `graphql:"replaceActorsForAssignable(input: $input)"`
					}{},
					ReplaceActorsForAssignableInput{
						AssignableID: githubv4.ID("test-issue-id"),
						ActorIDs:     []githubv4.ID{githubv4.ID("copilot-swe-agent-id")},
					},
					nil,
					githubv4mock.DataResponse(map[string]any{}),
				),
			),
		},
		{
			name: "successful assignment when there are existing assignees",
			requestArgs: map[string]any{
				"owner":       "owner",
				"repo":        "repo",
				"issueNumber": float64(123),
			},
			mockedClient: githubv4mock.NewMockedHTTPClient(
				githubv4mock.NewQueryMatcher(
					struct {
						Repository struct {
							SuggestedActors struct {
								Nodes []struct {
									Bot struct {
										ID       githubv4.ID
										Login    githubv4.String
										TypeName string `graphql:"__typename"`
									} `graphql:"... on Bot"`
								}
								PageInfo struct {
									HasNextPage bool
									EndCursor   string
								}
							} `graphql:"suggestedActors(first: 100, after: $endCursor, capabilities: CAN_BE_ASSIGNED)"`
						} `graphql:"repository(owner: $owner, name: $name)"`
					}{},
					map[string]any{
						"owner":     githubv4.String("owner"),
						"name":      githubv4.String("repo"),
						"endCursor": (*githubv4.String)(nil),
					},
					githubv4mock.DataResponse(map[string]any{
						"repository": map[string]any{
							"suggestedActors": map[string]any{
								"nodes": []any{
									map[string]any{
										"id":         githubv4.ID("copilot-swe-agent-id"),
										"login":      githubv4.String("copilot-swe-agent"),
										"__typename": "Bot",
									},
								},
							},
						},
					}),
				),
				githubv4mock.NewQueryMatcher(
					struct {
						Repository struct {
							Issue struct {
								ID        githubv4.ID
								Assignees struct {
									Nodes []struct {
										ID githubv4.ID
									}
								} `graphql:"assignees(first: 100)"`
							} `graphql:"issue(number: $number)"`
						} `graphql:"repository(owner: $owner, name: $name)"`
					}{},
					map[string]any{
						"owner":  githubv4.String("owner"),
						"name":   githubv4.String("repo"),
						"number": githubv4.Int(123),
					},
					githubv4mock.DataResponse(map[string]any{
						"repository": map[string]any{
							"issue": map[string]any{
								"id": githubv4.ID("test-issue-id"),
								"assignees": map[string]any{
									"nodes": []any{
										map[string]any{
											"id": githubv4.ID("existing-assignee-id"),
										},
										map[string]any{
											"id": githubv4.ID("existing-assignee-id-2"),
										},
									},
								},
							},
						},
					}),
				),
				githubv4mock.NewMutationMatcher(
					struct {
						ReplaceActorsForAssignable struct {
							Typename string `graphql:"__typename"`
						} `graphql:"replaceActorsForAssignable(input: $input)"`
					}{},
					ReplaceActorsForAssignableInput{
						AssignableID: githubv4.ID("test-issue-id"),
						ActorIDs: []githubv4.ID{
							githubv4.ID("existing-assignee-id"),
							githubv4.ID("existing-assignee-id-2"),
							githubv4.ID("copilot-swe-agent-id"),
						},
					},
					nil,
					githubv4mock.DataResponse(map[string]any{}),
				),
			),
		},
		{
			name: "copilot bot not on first page of suggested actors",
			requestArgs: map[string]any{
				"owner":       "owner",
				"repo":        "repo",
				"issueNumber": float64(123),
			},
			mockedClient: githubv4mock.NewMockedHTTPClient(
				// First page of suggested actors
				githubv4mock.NewQueryMatcher(
					struct {
						Repository struct {
							SuggestedActors struct {
								Nodes []struct {
									Bot struct {
										ID       githubv4.ID
										Login    githubv4.String
										TypeName string `graphql:"__typename"`
									} `graphql:"... on Bot"`
								}
								PageInfo struct {
									HasNextPage bool
									EndCursor   string
								}
							} `graphql:"suggestedActors(first: 100, after: $endCursor, capabilities: CAN_BE_ASSIGNED)"`
						} `graphql:"repository(owner: $owner, name: $name)"`
					}{},
					map[string]any{
						"owner":     githubv4.String("owner"),
						"name":      githubv4.String("repo"),
						"endCursor": (*githubv4.String)(nil),
					},
					githubv4mock.DataResponse(map[string]any{
						"repository": map[string]any{
							"suggestedActors": map[string]any{
								"nodes": pageOfFakeBots(100),
								"pageInfo": map[string]any{
									"hasNextPage": true,
									"endCursor":   githubv4.String("next-page-cursor"),
								},
							},
						},
					}),
				),
				// Second page of suggested actors
				githubv4mock.NewQueryMatcher(
					struct {
						Repository struct {
							SuggestedActors struct {
								Nodes []struct {
									Bot struct {
										ID       githubv4.ID
										Login    githubv4.String
										TypeName string `graphql:"__typename"`
									} `graphql:"... on Bot"`
								}
								PageInfo struct {
									HasNextPage bool
									EndCursor   string
								}
							} `graphql:"suggestedActors(first: 100, after: $endCursor, capabilities: CAN_BE_ASSIGNED)"`
						} `graphql:"repository(owner: $owner, name: $name)"`
					}{},
					map[string]any{
						"owner":     githubv4.String("owner"),
						"name":      githubv4.String("repo"),
						"endCursor": githubv4.String("next-page-cursor"),
					},
					githubv4mock.DataResponse(map[string]any{
						"repository": map[string]any{
							"suggestedActors": map[string]any{
								"nodes": []any{
									map[string]any{
										"id":         githubv4.ID("copilot-swe-agent-id"),
										"login":      githubv4.String("copilot-swe-agent"),
										"__typename": "Bot",
									},
								},
							},
						},
					}),
				),
				githubv4mock.NewQueryMatcher(
					struct {
						Repository struct {
							Issue struct {
								ID        githubv4.ID
								Assignees struct {
									Nodes []struct {
										ID githubv4.ID
									}
								} `graphql:"assignees(first: 100)"`
							} `graphql:"issue(number: $number)"`
						} `graphql:"repository(owner: $owner, name: $name)"`
					}{},
					map[string]any{
						"owner":  githubv4.String("owner"),
						"name":   githubv4.String("repo"),
						"number": githubv4.Int(123),
					},
					githubv4mock.DataResponse(map[string]any{
						"repository": map[string]any{
							"issue": map[string]any{
								"id": githubv4.ID("test-issue-id"),
								"assignees": map[string]any{
									"nodes": []any{},
								},
							},
						},
					}),
				),
				githubv4mock.NewMutationMatcher(
					struct {
						ReplaceActorsForAssignable struct {
							Typename string `graphql:"__typename"`
						} `graphql:"replaceActorsForAssignable(input: $input)"`
					}{},
					ReplaceActorsForAssignableInput{
						AssignableID: githubv4.ID("test-issue-id"),
						ActorIDs:     []githubv4.ID{githubv4.ID("copilot-swe-agent-id")},
					},
					nil,
					githubv4mock.DataResponse(map[string]any{}),
				),
			),
		},
		{
			name: "copilot not a suggested actor",
			requestArgs: map[string]any{
				"owner":       "owner",
				"repo":        "repo",
				"issueNumber": float64(123),
			},
			mockedClient: githubv4mock.NewMockedHTTPClient(
				githubv4mock.NewQueryMatcher(
					struct {
						Repository struct {
							SuggestedActors struct {
								Nodes []struct {
									Bot struct {
										ID       githubv4.ID
										Login    githubv4.String
										TypeName string `graphql:"__typename"`
									} `graphql:"... on Bot"`
								}
								PageInfo struct {
									HasNextPage bool
									EndCursor   string
								}
							} `graphql:"suggestedActors(first: 100, after: $endCursor, capabilities: CAN_BE_ASSIGNED)"`
						} `graphql:"repository(owner: $owner, name: $name)"`
					}{},
					map[string]any{
						"owner":     githubv4.String("owner"),
						"name":      githubv4.String("repo"),
						"endCursor": (*githubv4.String)(nil),
					},
					githubv4mock.DataResponse(map[string]any{
						"repository": map[string]any{
							"suggestedActors": map[string]any{
								"nodes": []any{},
							},
						},
					}),
				),
			),
			expectToolError:    true,
			expectedToolErrMsg: "copilot isn't available as an assignee for this issue. Please inform the user to visit https://docs.github.com/en/copilot/using-github-copilot/using-copilot-coding-agent-to-work-on-tasks/about-assigning-tasks-to-copilot for more information.",
>>>>>>> e9f748f2
		},
	}

	for _, tc := range tests {
		t.Run(tc.name, func(t *testing.T) {
<<<<<<< HEAD
			// Setup client with mock
			client := github.NewClient(tc.mockedClient)
			_, handler := GetIssueEvent(stubGetClientFn(client), translations.NullTranslationHelper)
=======

			t.Parallel()
			// Setup client with mock
			client := githubv4.NewClient(tc.mockedClient)
			_, handler := AssignCopilotToIssue(stubGetGQLClientFn(client), translations.NullTranslationHelper)
>>>>>>> e9f748f2

			// Create call request
			request := createMCPRequest(tc.requestArgs)

			// Call handler
			result, err := handler(context.Background(), request)
<<<<<<< HEAD

			// Verify results
			if tc.expectError {
				require.Error(t, err)
				assert.Contains(t, err.Error(), tc.expectedErrMsg)
				return
			}

			require.NoError(t, err)
			textContent := getTextResult(t, result)

			// Unmarshal and verify the result
			var returnedEvent github.IssueEvent
			err = json.Unmarshal([]byte(textContent.Text), &returnedEvent)
			require.NoError(t, err)
			assert.Equal(t, *tc.expectedEvent.URL, *returnedEvent.URL)
			assert.Equal(t, *tc.expectedEvent.Event, *returnedEvent.Event)
=======
			require.NoError(t, err)

			textContent := getTextResult(t, result)

			if tc.expectToolError {
				require.True(t, result.IsError)
				assert.Contains(t, textContent.Text, tc.expectedToolErrMsg)
				return
			}

			require.False(t, result.IsError, fmt.Sprintf("expected there to be no tool error, text was %s", textContent.Text))
			require.Equal(t, textContent.Text, "successfully assigned copilot to issue")
>>>>>>> e9f748f2
		})
	}
}<|MERGE_RESOLUTION|>--- conflicted
+++ resolved
@@ -1123,7 +1123,6 @@
 	}
 }
 
-<<<<<<< HEAD
 func Test_GetIssueTimeline(t *testing.T) {
 	// Verify tool definition once
 	mockClient := github.NewClient(nil)
@@ -1444,7 +1443,41 @@
 			},
 			expectError:    true,
 			expectedErrMsg: "failed to get issue event",
-=======
+		},
+	}
+
+	for _, tc := range tests {
+		t.Run(tc.name, func(t *testing.T) {
+			// Setup client with mock
+			client := github.NewClient(tc.mockedClient)
+			_, handler := GetIssueEvent(stubGetClientFn(client), translations.NullTranslationHelper)
+
+			// Create call request
+			request := createMCPRequest(tc.requestArgs)
+
+			// Call handler
+			result, err := handler(context.Background(), request)
+
+			// Verify results
+			if tc.expectError {
+				require.Error(t, err)
+				assert.Contains(t, err.Error(), tc.expectedErrMsg)
+				return
+			}
+
+			require.NoError(t, err)
+			textContent := getTextResult(t, result)
+
+			// Unmarshal and verify the result
+			var returnedEvent github.IssueEvent
+			err = json.Unmarshal([]byte(textContent.Text), &returnedEvent)
+			require.NoError(t, err)
+			assert.Equal(t, *tc.expectedEvent.URL, *returnedEvent.URL)
+			assert.Equal(t, *tc.expectedEvent.Event, *returnedEvent.Event)
+		})
+	}
+}
+
 func TestAssignCopilotToIssue(t *testing.T) {
 	t.Parallel()
 
@@ -1832,48 +1865,22 @@
 			),
 			expectToolError:    true,
 			expectedToolErrMsg: "copilot isn't available as an assignee for this issue. Please inform the user to visit https://docs.github.com/en/copilot/using-github-copilot/using-copilot-coding-agent-to-work-on-tasks/about-assigning-tasks-to-copilot for more information.",
->>>>>>> e9f748f2
 		},
 	}
 
 	for _, tc := range tests {
 		t.Run(tc.name, func(t *testing.T) {
-<<<<<<< HEAD
-			// Setup client with mock
-			client := github.NewClient(tc.mockedClient)
-			_, handler := GetIssueEvent(stubGetClientFn(client), translations.NullTranslationHelper)
-=======
 
 			t.Parallel()
 			// Setup client with mock
 			client := githubv4.NewClient(tc.mockedClient)
 			_, handler := AssignCopilotToIssue(stubGetGQLClientFn(client), translations.NullTranslationHelper)
->>>>>>> e9f748f2
 
 			// Create call request
 			request := createMCPRequest(tc.requestArgs)
 
 			// Call handler
 			result, err := handler(context.Background(), request)
-<<<<<<< HEAD
-
-			// Verify results
-			if tc.expectError {
-				require.Error(t, err)
-				assert.Contains(t, err.Error(), tc.expectedErrMsg)
-				return
-			}
-
-			require.NoError(t, err)
-			textContent := getTextResult(t, result)
-
-			// Unmarshal and verify the result
-			var returnedEvent github.IssueEvent
-			err = json.Unmarshal([]byte(textContent.Text), &returnedEvent)
-			require.NoError(t, err)
-			assert.Equal(t, *tc.expectedEvent.URL, *returnedEvent.URL)
-			assert.Equal(t, *tc.expectedEvent.Event, *returnedEvent.Event)
-=======
 			require.NoError(t, err)
 
 			textContent := getTextResult(t, result)
@@ -1886,7 +1893,6 @@
 
 			require.False(t, result.IsError, fmt.Sprintf("expected there to be no tool error, text was %s", textContent.Text))
 			require.Equal(t, textContent.Text, "successfully assigned copilot to issue")
->>>>>>> e9f748f2
 		})
 	}
 }